package main

import (
	"flag"
	"os"

	"github.com/flashbots/boost-relay/server"
	"github.com/sirupsen/logrus"
)

const (
	genesisForkVersionMainnet = "0x00000000"
	genesisForkVersionKiln    = "0x70000069"
	genesisForkVersionRopsten = "0x80000069"
	genesisForkVersionSepolia = "0x90000069"
)

var (
	version = "dev" // is set during build process

	// defaults
	defaultListenAddr = "localhost:9062"
	// defaultBeaconEndpoint     = "http://localhost:5052"
	defaultGenesisForkVersion = os.Getenv("GENESIS_FORK_VERSION")
	defaultLogJSON            = os.Getenv("LOG_JSON") != ""
	defaultLogLevel           = getEnv("LOG_LEVEL", "info")
	defaultredisURI           = getEnv("REDIS_URI", "localhost:6379")

	// cli flags
	listenAddr = flag.String("listen-addr", defaultListenAddr, "listen address")
	// beaconEndpoint = flag.String("beacon-endpoint", defaultBeaconEndpoint, "beacon endpoint")
	logJSON  = flag.Bool("json", defaultLogJSON, "log in JSON format instead of text")
	logLevel = flag.String("loglevel", defaultLogLevel, "log-level: trace, debug, info, warn/warning, error, fatal, panic")
	redisURI = flag.String("redis", defaultredisURI, "Redis URI")

	useGenesisForkVersionMainnet = flag.Bool("mainnet", false, "use Mainnet genesis fork version 0x00000000 (for signature validation)")
	useGenesisForkVersionKiln    = flag.Bool("kiln", false, "use Kiln genesis fork version 0x70000069 (for signature validation)")
	useGenesisForkVersionRopsten = flag.Bool("ropsten", false, "use Ropsten genesis fork version 0x80000069 (for signature validation)")
	useGenesisForkVersionSepolia = flag.Bool("sepolia", false, "use Sepolia genesis fork version 0x90000069 (for signature validation)")
	useCustomGenesisForkVersion  = flag.String("genesis-fork-version", defaultGenesisForkVersion, "use a custom genesis fork version (for signature validation)")
)

var log = logrus.WithField("module", "cmd/relay")

func main() {
	flag.Parse()
	logrus.SetOutput(os.Stdout)

	if *logJSON {
		log.Logger.SetFormatter(&logrus.JSONFormatter{})
	} else {
		log.Logger.SetFormatter(&logrus.TextFormatter{
			FullTimestamp: true,
		})

	}

	if *logLevel != "" {
		lvl, err := logrus.ParseLevel(*logLevel)
		if err != nil {
			log.Fatalf("Invalid loglevel: %s", *logLevel)
		}
		logrus.SetLevel(lvl)
	}

	log.Infof("boost-relay %s", version)

	// Set genesis fork version
	genesisForkVersionHex := ""
	if *useCustomGenesisForkVersion != "" {
		genesisForkVersionHex = *useCustomGenesisForkVersion
	} else if *useGenesisForkVersionMainnet {
		genesisForkVersionHex = genesisForkVersionMainnet
	} else if *useGenesisForkVersionKiln {
		genesisForkVersionHex = genesisForkVersionKiln
	} else if *useGenesisForkVersionRopsten {
		genesisForkVersionHex = genesisForkVersionRopsten
	} else if *useGenesisForkVersionSepolia {
		genesisForkVersionHex = genesisForkVersionSepolia
	} else {
		log.Fatal("Please specify a genesis fork version (eg. -mainnet or -kiln or -ropsten or -genesis-fork-version flags)")
	}
	log.Infof("Using genesis fork version: %s", genesisForkVersionHex)

	// validatorService := server.NewBeaconClientValidatorService(*beaconEndpoint)
	// // TODO: should be done at the start of every epoch
	// err := validatorService.FetchValidators()
	// if err != nil {
	// 	log.WithError(err).Fatal("failed to fetch validators from beacon node")
	// }

	cache, err := server.NewRedisService(*redisURI)
<<<<<<< HEAD
	if err != nil {
=======
	if err == nil {
		log.Infof("Connected to redis at %s", *redisURI)
	} else {
>>>>>>> 4f4935e7
		log.WithError(err).Fatal("failed to create redis service")
	}

	srv, err := server.NewRelayService(*listenAddr, nil, log, genesisForkVersionHex, cache)
	if err != nil {
		log.WithError(err).Fatal("failed to create service")
	}

	log.Println("Webserver listening on", *listenAddr)
	log.Fatal(srv.StartHTTPServer())
}

func getEnv(key string, defaultValue string) string {
	if value, ok := os.LookupEnv(key); ok {
		return value
	}
	return defaultValue
}<|MERGE_RESOLUTION|>--- conflicted
+++ resolved
@@ -90,13 +90,9 @@
 	// }
 
 	cache, err := server.NewRedisService(*redisURI)
-<<<<<<< HEAD
-	if err != nil {
-=======
 	if err == nil {
 		log.Infof("Connected to redis at %s", *redisURI)
 	} else {
->>>>>>> 4f4935e7
 		log.WithError(err).Fatal("failed to create redis service")
 	}
 
