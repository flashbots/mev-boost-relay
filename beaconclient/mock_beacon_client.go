package beaconclient

import (
	"sync"
	"time"

	"github.com/flashbots/go-boost-utils/types"
)

type MockBeaconClient struct {
	mu           sync.RWMutex
	validatorSet map[types.PubkeyHex]ValidatorResponseEntry

	MockSyncStatus         *SyncStatusPayloadData
	MockSyncStatusErr      error
	MockProposerDuties     *ProposerDutiesResponse
	MockProposerDutiesErr  error
	MockFetchValidatorsErr error

	ResponseDelay time.Duration
}

func NewMockBeaconClient() *MockBeaconClient {
	return &MockBeaconClient{
		validatorSet: make(map[types.PubkeyHex]ValidatorResponseEntry),
		MockSyncStatus: &SyncStatusPayloadData{
			HeadSlot:  1,
			IsSyncing: false,
		},
		MockProposerDuties: &ProposerDutiesResponse{
			Data: []ProposerDutiesResponseData{},
		},
	}
}

func (c *MockBeaconClient) AddValidator(entry ValidatorResponseEntry) {
	c.mu.Lock()
	c.validatorSet[types.NewPubkeyHex(entry.Validator.Pubkey)] = entry
	c.mu.Unlock()
}

func (c *MockBeaconClient) SetValidators(validatorSet map[types.PubkeyHex]ValidatorResponseEntry) {
	c.mu.Lock()
	c.validatorSet = validatorSet
	c.mu.Unlock()
}

func (c *MockBeaconClient) IsValidator(pubkey types.PubkeyHex) bool {
	c.mu.RLock()
	_, found := c.validatorSet[pubkey]
	c.mu.RUnlock()
	return found
}

func (c *MockBeaconClient) NumValidators() uint64 {
	c.mu.RLock()
	defer c.mu.RUnlock()
	return uint64(len(c.validatorSet))
}

func (c *MockBeaconClient) FetchValidators(headSlot uint64) (map[types.PubkeyHex]ValidatorResponseEntry, error) {
<<<<<<< HEAD
	c.addDelay()
	return c.validatorSet, c.MockFetchValidatorsErr
=======
	return c.validatorSet, nil
>>>>>>> 46179fd1
}

func (c *MockBeaconClient) SyncStatus() (*SyncStatusPayloadData, error) {
	c.addDelay()
	return c.MockSyncStatus, c.MockSyncStatusErr
}

func (c *MockBeaconClient) CurrentSlot() (uint64, error) {
	c.addDelay()
	return c.MockSyncStatus.HeadSlot, nil
}

func (c *MockBeaconClient) SubscribeToHeadEvents(slotC chan HeadEventData) {}

func (c *MockBeaconClient) GetProposerDuties(epoch uint64) (*ProposerDutiesResponse, error) {
<<<<<<< HEAD
	c.addDelay()
	return c.MockProposerDuties, c.MockProposerDutiesErr
}

func (c *MockBeaconClient) GetURI() string { return "" }

func (c *MockBeaconClient) addDelay() {
	if c.ResponseDelay > 0 {
		time.Sleep(c.ResponseDelay)
	}
}
=======
	return &ProposerDutiesResponse{
		Data: []ProposerDutiesResponseData{},
	}, nil
}

func (c *MockBeaconClient) GetURI() string { return "" }
>>>>>>> 46179fd1
<|MERGE_RESOLUTION|>--- conflicted
+++ resolved
@@ -59,12 +59,8 @@
 }
 
 func (c *MockBeaconClient) FetchValidators(headSlot uint64) (map[types.PubkeyHex]ValidatorResponseEntry, error) {
-<<<<<<< HEAD
 	c.addDelay()
 	return c.validatorSet, c.MockFetchValidatorsErr
-=======
-	return c.validatorSet, nil
->>>>>>> 46179fd1
 }
 
 func (c *MockBeaconClient) SyncStatus() (*SyncStatusPayloadData, error) {
@@ -80,7 +76,6 @@
 func (c *MockBeaconClient) SubscribeToHeadEvents(slotC chan HeadEventData) {}
 
 func (c *MockBeaconClient) GetProposerDuties(epoch uint64) (*ProposerDutiesResponse, error) {
-<<<<<<< HEAD
 	c.addDelay()
 	return c.MockProposerDuties, c.MockProposerDutiesErr
 }
@@ -92,11 +87,5 @@
 		time.Sleep(c.ResponseDelay)
 	}
 }
-=======
-	return &ProposerDutiesResponse{
-		Data: []ProposerDutiesResponseData{},
-	}, nil
-}
 
-func (c *MockBeaconClient) GetURI() string { return "" }
->>>>>>> 46179fd1
+func (c *MockBeaconClient) GetURI() string { return "" }