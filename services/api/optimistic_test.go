--- conflicted
+++ resolved
@@ -4,10 +4,6 @@
 	"context"
 	"encoding/json"
 	"errors"
-<<<<<<< HEAD
-	"fmt"
-=======
->>>>>>> a1639c43
 	"math/big"
 	"net/http"
 	"net/http/httptest"
