// Package api contains the API webserver for the proposer and block-builder APIs
package api

import (
	"encoding/json"
	"errors"
	"fmt"
	"net/http"
	"os"
	"runtime"
	"sort"
	"strconv"
	"strings"
	"sync"
	"time"

	"github.com/flashbots/boost-relay/beaconclient"
	"github.com/flashbots/boost-relay/common"
	"github.com/flashbots/boost-relay/database"
	"github.com/flashbots/boost-relay/datastore"
	"github.com/flashbots/go-boost-utils/bls"
	"github.com/flashbots/go-boost-utils/types"
	"github.com/flashbots/go-utils/httplogger"
	"github.com/gorilla/mux"
	"github.com/sirupsen/logrus"
	uberatomic "go.uber.org/atomic"

	_ "net/http/pprof"
)

var (
	ErrMissingLogOpt                     = errors.New("log parameter is nil")
	ErrMissingBeaconClientOpt            = errors.New("beacon-client is nil")
	ErrMissingDatastoreOpt               = errors.New("proposer datastore is nil")
	ErrRelayPubkeyMismatch               = errors.New("relay pubkey does not match existing one")
	ErrRegistrationWorkersAlreadyStarted = errors.New("validator registration workers already started")
	ErrServerAlreadyStarted              = errors.New("server was already started")
	ErrBeaconNodeSyncing                 = errors.New("beacon node is syncing")
)

var (
	// Proposer API (builder-specs)
	pathStatus            = "/eth/v1/builder/status"
	pathRegisterValidator = "/eth/v1/builder/validators"
	pathGetHeader         = "/eth/v1/builder/header/{slot:[0-9]+}/{parent_hash:0x[a-fA-F0-9]+}/{pubkey:0x[a-fA-F0-9]+}"
	pathGetPayload        = "/eth/v1/builder/blinded_blocks"

	// Block builder API
	pathBuilderGetValidators = "/relay/v1/builder/validators"
	pathSubmitNewBlock       = "/relay/v1/builder/blocks"

	// Data API
	pathDataProposerPayloadDelivered = "/relay/v1/data/bidtraces/proposer_payload_delivered"
)

// RelayAPIOpts contains the options for a relay
type RelayAPIOpts struct {
	Log *logrus.Entry

	ListenAddr    string
	BlockSimURL   string
	RegValWorkers int // number of workers for validator registration processing

	BeaconClient beaconclient.BeaconNodeClient
	Datastore    *datastore.Datastore
	Redis        *datastore.RedisCache
	DB           database.IDatabaseService

	SecretKey *bls.SecretKey // used to sign bids (getHeader responses)

	// Network specific variables
	EthNetDetails common.EthNetworkDetails

	// Whether to enable Pprof
	PprofAPI bool
}

// RelayAPI represents a single Relay instance
type RelayAPI struct {
	opts RelayAPIOpts
	log  *logrus.Entry

	blsSk     *bls.SecretKey
	publicKey *types.PublicKey

	srv        *http.Server
	srvStarted uberatomic.Bool

	regValEntriesC       chan types.SignedValidatorRegistration
	regValWorkersStarted uberatomic.Bool

	beaconClient beaconclient.BeaconNodeClient
	datastore    *datastore.Datastore
	redis        *datastore.RedisCache
	db           database.IDatabaseService

	headSlot     uint64
	currentEpoch uint64

	proposerDutiesLock       sync.RWMutex
	proposerDutiesResponse   []types.BuilderGetValidatorsResponseEntry
	proposerDutiesSlot       uint64
	isUpdatingProposerDuties uberatomic.Bool

	blockSimRateLimiter *BlockSimulationRateLimiter

	// feature flags
	ffAllowSyncingBeaconNode     bool
	ffAllowZeroValueBlocks       bool
	ffSyncValidatorRegistrations bool
	ffAllowBlockVerificationFail bool
}

// NewRelayAPI creates a new service. if builders is nil, allow any builder
func NewRelayAPI(opts RelayAPIOpts) (*RelayAPI, error) {
	if opts.Log == nil {
		return nil, ErrMissingLogOpt
	}

	if opts.BeaconClient == nil {
		return nil, ErrMissingBeaconClientOpt
	}

	if opts.Datastore == nil {
		return nil, ErrMissingDatastoreOpt
	}

	publicKey := types.BlsPublicKeyToPublicKey(bls.PublicKeyFromSecretKey(opts.SecretKey))

	api := RelayAPI{
		opts:                   opts,
		log:                    opts.Log.WithField("module", "api"),
		blsSk:                  opts.SecretKey,
		publicKey:              &publicKey,
		datastore:              opts.Datastore,
		beaconClient:           opts.BeaconClient,
		redis:                  opts.Redis,
		db:                     opts.DB,
		proposerDutiesResponse: []types.BuilderGetValidatorsResponseEntry{},
		regValEntriesC:         make(chan types.SignedValidatorRegistration, 5000),
		blockSimRateLimiter:    NewBlockSimulationRateLimiter(opts.BlockSimURL),
	}

	api.log.Infof("Using BLS key: %s", publicKey.String())

	// ensure pubkey is same across all relay instances
	_pubkey, err := api.redis.GetRelayConfig(datastore.RedisConfigFieldPubkey)
	if err != nil {
		return nil, err
	} else if _pubkey == "" {
		api.redis.SetRelayConfig(datastore.RedisConfigFieldPubkey, publicKey.String())
	} else if _pubkey != publicKey.String() {
		return nil, fmt.Errorf("%w: new=%s old=%s", ErrRelayPubkeyMismatch, publicKey.String(), _pubkey)
	}

	// Feature Flags
	if os.Getenv("ENABLE_ZERO_VALUE_BLOCKS") != "" {
		api.log.Warn("env: ENABLE_ZERO_VALUE_BLOCKS: sending blocks with zero value")
		api.ffAllowZeroValueBlocks = true
	}

	if os.Getenv("SYNC_VALIDATOR_REGISTRATIONS") != "" {
		api.log.Warn("env: SYNC_VALIDATOR_REGISTRATIONS: enabling sync validator registrations")
		api.ffSyncValidatorRegistrations = true
	}

	if os.Getenv("ALLOW_BLOCK_VERIFICATION_FAIL") != "" {
		api.log.Warn("env: ALLOW_BLOCK_VERIFICATION_FAIL: allow failing block verification")
		api.ffAllowBlockVerificationFail = true
	}

	if os.Getenv("ALLOW_SYNCING_BEACON_NODE") != "" {
		api.log.Warn("env: ALLOW_SYNCING_BEACON_NODE: allow syncing beacon node")
		api.ffAllowSyncingBeaconNode = true
	}

	return &api, nil
}

func (api *RelayAPI) getRouter() http.Handler {
	r := mux.NewRouter()

	// Proposer API
	r.HandleFunc(pathStatus, api.handleStatus).Methods(http.MethodGet)
	r.HandleFunc(pathRegisterValidator, api.handleRegisterValidator).Methods(http.MethodPost)
	r.HandleFunc(pathGetHeader, api.handleGetHeader).Methods(http.MethodGet)
	r.HandleFunc(pathGetPayload, api.handleGetPayload).Methods(http.MethodPost)

	// Builder API
	r.HandleFunc(pathBuilderGetValidators, api.handleBuilderGetValidators).Methods(http.MethodGet)
	r.HandleFunc(pathSubmitNewBlock, api.handleSubmitNewBlock).Methods(http.MethodPost)

	// Data API
	r.HandleFunc(pathDataProposerPayloadDelivered, api.handleDataProposerPayloadDelivered).Methods(http.MethodGet)

	if api.opts.PprofAPI {
		r.PathPrefix("/debug/pprof/").Handler(http.DefaultServeMux)
	}

	// r.Use(mux.CORSMethodMiddleware(r))
	loggedRouter := httplogger.LoggingMiddlewareLogrus(api.log, r)
	return loggedRouter
}

// startValidatorRegistrationWorkers starts a number of worker goroutines to handle the expensive part
// of (already sanity-checked) validator registrations: the signature verification and updating in Redis.
func (api *RelayAPI) startValidatorRegistrationWorkers() error {
	if api.regValWorkersStarted.Swap(true) {
		return ErrRegistrationWorkersAlreadyStarted
	}

	numWorkers := api.opts.RegValWorkers
	if numWorkers == 0 {
		numWorkers = runtime.NumCPU()
	}

	api.log.Infof("Starting %d registerValidator workers", numWorkers)

	for i := 0; i < numWorkers; i++ {
		go func() {
			for {
				registration := <-api.regValEntriesC

				// Verify the signature
				ok, err := types.VerifySignature(registration.Message, api.opts.EthNetDetails.DomainBuilder, registration.Message.Pubkey[:], registration.Signature[:])
				if err != nil || !ok {
					api.log.WithError(err).WithField("pubkey", registration.Message.Pubkey.String()).Warn("failed to verify registerValidator signature")
					continue
				}

				// Save the registration and increment counter
				go api.datastore.SetValidatorRegistration(registration)
				// go api.datastore.IncEpochSummaryVal(api.currentEpoch, "validator_registrations_saved", 1)
			}
		}()
	}
	return nil
}

// StartServer starts the HTTP server for this instance
func (api *RelayAPI) StartServer() (err error) {
	if api.srvStarted.Swap(true) {
		return ErrServerAlreadyStarted
	}

	// Check beacon-node sync status, process current slot and start slot updates
	syncStatus, err := api.beaconClient.SyncStatus()
	if err != nil {
		return err
	}
	if syncStatus.IsSyncing && !api.ffAllowSyncingBeaconNode {
		return ErrBeaconNodeSyncing
	}

	// Start worker pool for validator registration processing
	api.startValidatorRegistrationWorkers()

	// Get current proposer duties
	api.updateProposerDuties(syncStatus.HeadSlot)

	// Update list of known validators, and start refresh loop
	go api.startKnownValidatorUpdates()

	// Process current slot
	api.processNewSlot(syncStatus.HeadSlot)

	// Start regular slot updates
	go func() {
		c := make(chan uint64)
		go api.beaconClient.SubscribeToHeadEvents(c)
		for {
			headSlot := <-c
			api.processNewSlot(headSlot)
		}
	}()

	// Periodically remove expired headers
	go func() {
		for {
			time.Sleep(2 * time.Minute)
			numRemoved, numRemaining := api.datastore.CleanupOldBidsAndBlocks(api.headSlot)
			api.log.Infof("Removed %d old bids and blocks. Remaining: %d", numRemoved, numRemaining)
		}
	}()

	api.srv = &http.Server{
		Addr:    api.opts.ListenAddr,
		Handler: api.getRouter(),

		ReadTimeout:       600 * time.Millisecond,
		ReadHeaderTimeout: 400 * time.Millisecond,
		WriteTimeout:      3 * time.Second,
		IdleTimeout:       3 * time.Second,
	}

	err = api.srv.ListenAndServe()
	if errors.Is(err, http.ErrServerClosed) {
		return nil
	}
	return err
}

// Stop: TODO: use context everywhere to quit background tasks as well
// func (api *RelayAPI) Stop() error {
// 	if !api.srvStarted.Load() {
// 		return nil
// 	}
// 	defer api.srvStarted.Store(false)
// 	return api.srv.Close()
// }

func (api *RelayAPI) processNewSlot(headSlot uint64) {
	if headSlot <= api.headSlot {
		return
	}

	if api.headSlot > 0 {
		for s := api.headSlot + 1; s < headSlot; s++ {
			api.log.WithField("missedSlot", s).Warnf("missed slot: %d", s)
		}
	}

	api.headSlot = headSlot
	api.currentEpoch = headSlot / uint64(common.SlotsPerEpoch)
	api.log.WithFields(logrus.Fields{
		"epoch":              api.currentEpoch,
		"slotHead":           headSlot,
		"slotStartNextEpoch": (api.currentEpoch + 1) * uint64(common.SlotsPerEpoch),
	}).Infof("updated headSlot to %d", headSlot)

	// go api.datastore.SetNXEpochSummaryVal(api.currentEpoch, "slot_first_processed", int64(headSlot))
	// go api.datastore.SetEpochSummaryVal(api.currentEpoch, "slot_last_processed", int64(headSlot))

	// Regularly update proposer duties in the background
	go api.updateProposerDuties(headSlot)
}

func (api *RelayAPI) updateProposerDuties(headSlot uint64) {
	// Ensure only one updating is running at a time
	if api.isUpdatingProposerDuties.Swap(true) {
		return
	}
	defer api.isUpdatingProposerDuties.Store(false)

	// Update once every 8 slots (or more, if a slot was missed)
	if headSlot%8 != 0 && headSlot-api.proposerDutiesSlot < 8 {
		return
	}

	// Until epoch+1 is enabled, we need to delay here, because at start of epoch at the same time the housekeeper is updating, and we might get an old update otherwise
	// time.Sleep(1 * time.Second)

	// Get duties from mem
	duties, err := api.redis.GetProposerDuties()

	if err == nil {
		api.proposerDutiesLock.Lock()
		api.proposerDutiesResponse = duties
		api.proposerDutiesSlot = headSlot
		api.proposerDutiesLock.Unlock()

		// pretty-print
		_duties := make([]string, len(duties))
		for i, duty := range duties {
			_duties[i] = fmt.Sprint(duty.Slot)
		}
		sort.Strings(_duties)
		api.log.Infof("proposer duties updated: %s", strings.Join(_duties, ", "))
	} else {
		api.log.WithError(err).Error("failed to update proposer duties")
	}
}

func (api *RelayAPI) startKnownValidatorUpdates() {
	for {
		// Refresh known validators
		cnt, err := api.datastore.RefreshKnownValidators()
		if err != nil {
			api.log.WithError(err).Error("error getting known validators")
		} else {
			api.log.WithField("cnt", cnt).Info("updated known validators")
		}

		// Wait for one epoch (at the beginning, because initially the validators have already been queried)
		time.Sleep(common.DurationPerEpoch / 2)
	}
}

func (api *RelayAPI) RespondError(w http.ResponseWriter, code int, message string) {
	w.Header().Set("Content-Type", "application/json")
	w.WriteHeader(code)
	resp := HTTPErrorResp{code, message}
	if err := json.NewEncoder(w).Encode(resp); err != nil {
		api.log.WithField("response", resp).WithError(err).Error("Couldn't write error response")
		http.Error(w, "", http.StatusInternalServerError)
	}
}

func (api *RelayAPI) RespondOK(w http.ResponseWriter, response any) {
	w.Header().Set("Content-Type", "application/json")
	w.WriteHeader(http.StatusOK)
	if err := json.NewEncoder(w).Encode(response); err != nil {
		api.log.WithField("response", response).WithError(err).Error("Couldn't write OK response")
		http.Error(w, "", http.StatusInternalServerError)
	}
}

func (api *RelayAPI) handleStatus(w http.ResponseWriter, req *http.Request) {
	w.WriteHeader(http.StatusOK)
}

// ---------------
//  PROPOSER APIS
// ---------------

func (api *RelayAPI) handleRegisterValidator(w http.ResponseWriter, req *http.Request) {
	log := api.log.WithFields(logrus.Fields{
		"method": "registerValidator",
		"ip":     common.GetIPXForwardedFor(req),
	})

	// go api.datastore.IncEpochSummaryVal(api.currentEpoch, "num_register_validator_requests", 1)

	respondError := func(code int, msg string) {
		log.Warn("bad request: ", msg)
		api.RespondError(w, code, msg)
	}

	start := time.Now()
	registrationTimeLowerBound := start.Add(-10 * time.Second)
	registrationTimeUpperBound := start.Add(10 * time.Second)

	payload := []types.SignedValidatorRegistration{}
	numRegNew := 0

	if err := json.NewDecoder(req.Body).Decode(&payload); err != nil {
		respondError(http.StatusBadRequest, "failed to decode payload")
		return
	}

	// Possible optimisations:
	// - GetValidatorRegistrationTimestamp could keep a cache in memory for some time and check memory first before going to Redis
	// - Do multiple loops and filter down set of registrations, and batch checks for all registrations instead of locking for each individually:
	//   (1) sanity checks, (2) IsKnownValidator, (3) CheckTimestamp, (4) Batch SetValidatorRegistration
	for _, registration := range payload {
		if registration.Message == nil {
			respondError(http.StatusBadRequest, "registration without message")
			return
		}

<<<<<<< HEAD
		if len(registration.Message.Pubkey) != 48 {
			respondError(http.StatusBadRequest, "invalid pubkey length")
			return
		}

		if len(registration.Signature) != 96 {
			respondError(http.StatusBadRequest, "invalid signature length")
			return
		}

		registrationTime := time.Unix(int64(registration.Message.Timestamp), 0)
		if registrationTime.Before(registrationTimeLowerBound) {
			respondError(http.StatusBadRequest, "timestamp too far in the past")
			return
		} else if registrationTime.After(registrationTimeUpperBound) {
=======
		td := int64(registration.Message.Timestamp) - startTimestamp
		if td > 10 {
>>>>>>> 7428e4ce
			respondError(http.StatusBadRequest, "timestamp too far in the future")
			return
		}

		// Check if actually a real validator
		isKnownValidator := api.datastore.IsKnownValidator(registration.Message.Pubkey.PubkeyHex())
		if !isKnownValidator {
			respondError(http.StatusBadRequest, fmt.Sprintf("not a known validator: %s", registration.Message.Pubkey.PubkeyHex()))
			return
		}

		// Check for a previous registration timestamp
		prevTimestamp, err := api.datastore.GetValidatorRegistrationTimestamp(registration.Message.Pubkey.PubkeyHex())
		if err != nil {
			log.WithError(err).Infof("error getting last registration timestamp for %s", registration.Message.Pubkey.PubkeyHex())
		}

		// go api.datastore.IncEpochSummaryVal(api.currentEpoch, "validator_registrations_received_unverified", 1)

		// Do nothing if the registration is already the latest
		if prevTimestamp >= registration.Message.Timestamp {
			continue
		}

		// Send to workers for signature verification and saving
		numRegNew++
		if api.ffSyncValidatorRegistrations {
			// Verify the signature
			ok, err := types.VerifySignature(registration.Message, api.opts.EthNetDetails.DomainBuilder, registration.Message.Pubkey[:], registration.Signature[:])
			if err != nil {
				api.log.WithError(err).WithField("pubkey", registration.Message.Pubkey.String()).Error("error verifying registerValidator signature")
				continue
			} else if !ok {
				api.RespondError(w, http.StatusBadRequest, fmt.Sprintf("failed to verify validator signature for %s", registration.Message.Pubkey.String()))
				return
			} else {
				// Save and increment counter
				go api.datastore.SetValidatorRegistration(registration)
				// go api.datastore.IncEpochSummaryVal(api.currentEpoch, "validator_registrations_saved", 1)
			}

		} else {
			// Send to channel for async processing
			api.regValEntriesC <- registration
		}
	}

	log = log.WithFields(logrus.Fields{
		"numRegistrations":    len(payload),
		"numRegistrationsNew": numRegNew,
		"timeNeededSec":       time.Since(start).Seconds(),
	})
	log.Info("validator registrations call processed")
	w.WriteHeader(http.StatusOK)
}

func (api *RelayAPI) handleGetHeader(w http.ResponseWriter, req *http.Request) {
	vars := mux.Vars(req)
	slotStr := vars["slot"]
	parentHashHex := vars["parent_hash"]
	proposerPubkeyHex := vars["pubkey"]
	log := api.log.WithFields(logrus.Fields{
		"method":     "getHeader",
		"slot":       slotStr,
		"parentHash": parentHashHex,
		"pubkey":     proposerPubkeyHex,
	})

	slot, err := strconv.ParseUint(slotStr, 10, 64)
	if err != nil {
		api.RespondError(w, http.StatusBadRequest, common.ErrInvalidSlot.Error())
		return
	}

	if len(proposerPubkeyHex) != 98 {
		api.RespondError(w, http.StatusBadRequest, common.ErrInvalidPubkey.Error())
		return
	}

	if len(parentHashHex) != 66 {
		api.RespondError(w, http.StatusBadRequest, common.ErrInvalidHash.Error())
		return
	}

	bid, err := api.datastore.GetBid(slot, parentHashHex, proposerPubkeyHex)
	if err != nil {
		log.WithError(err).Error("could not get bid")
		api.RespondError(w, http.StatusBadRequest, err.Error())
		return
	}

	if bid == nil || bid.Data == nil || bid.Data.Message == nil {
		w.WriteHeader(http.StatusNoContent)
		return
	}

	// If 0-value bid, only return if explicitly allowed
	if bid.Data.Message.Value.Cmp(&ZeroU256) == 0 && !api.ffAllowZeroValueBlocks {
		w.WriteHeader(http.StatusNoContent)
		return
	}

	log.WithFields(logrus.Fields{
		"value":     bid.Data.Message.Value.String(),
		"blockHash": bid.Data.Message.Header.BlockHash.String(),
	}).Info("bid delivered")
	api.RespondOK(w, bid)
}

func (api *RelayAPI) handleGetPayload(w http.ResponseWriter, req *http.Request) {
	log := api.log.WithField("method", "getPayload")
	// go api.datastore.IncEpochSummaryVal(api.currentEpoch, "num_get_payload_requests", 1)

	payload := new(types.SignedBlindedBeaconBlock)
	if err := json.NewDecoder(req.Body).Decode(payload); err != nil {
		api.RespondError(w, http.StatusBadRequest, err.Error())
		return
	}

	log = log.WithFields(logrus.Fields{
		"slot":      payload.Message.Slot,
		"blockHash": strings.ToLower(payload.Message.Body.ExecutionPayloadHeader.BlockHash.String()),
		"idArg":     req.URL.Query().Get("id"),
		"ua":        req.UserAgent(),
	})

	proposerPubkey, found := api.datastore.GetKnownValidatorPubkeyByIndex(payload.Message.ProposerIndex)
	if !found {
		log.Errorf("could not find proposer pubkey for index %d", payload.Message.ProposerIndex)
		api.RespondError(w, http.StatusBadRequest, "could not match proposer index to pubkey")
		return
	}

	log = log.WithField("pubkeyFromIndex", proposerPubkey)

	// Get the proposer pubkey based on the validator index from the payload
	pk, err := types.HexToPubkey(proposerPubkey.String())
	if err != nil {
		log.WithError(err).Warn("could not convert pubkey to types.PublicKey")
		api.RespondError(w, http.StatusBadRequest, "could not convert pubkey to types.PublicKey")
		return
	}

	// Verify the signature
	ok, err := types.VerifySignature(payload.Message, api.opts.EthNetDetails.DomainBeaconProposer, pk[:], payload.Signature[:])
	if !ok || err != nil {
		log.WithError(err).Warn("could not verify payload signature")
		api.RespondError(w, http.StatusBadRequest, "could not verify payload signature")
		return
	}

	// Get the block
	blockBidAndTrace, err := api.datastore.GetBlockBidAndTrace(payload.Message.Slot, proposerPubkey.String(), payload.Message.Body.ExecutionPayloadHeader.BlockHash.String())
	if err != nil {
		log.WithError(err).Error("failed getting execution payload")
		api.RespondError(w, http.StatusBadRequest, err.Error())
		return
	}

	if blockBidAndTrace == nil {
		log.Error("requested execution payload was not found")
		api.RespondError(w, http.StatusBadRequest, "no execution payload for this request")
		return
	}

	api.RespondOK(w, blockBidAndTrace.Payload)
	log.WithFields(logrus.Fields{
		"numTx":       len(blockBidAndTrace.Payload.Data.Transactions),
		"blockNumber": payload.Message.Body.ExecutionPayloadHeader.BlockNumber,
	}).Info("execution payload delivered")

	// Save payload and increment counter
	go api.datastore.SaveDeliveredPayload(payload, blockBidAndTrace.Bid, blockBidAndTrace.Payload, blockBidAndTrace.Trace)
	// go api.datastore.IncEpochSummaryVal(api.currentEpoch, "num_payload_sent", 1)
}

// --------------------
//  BLOCK BUILDER APIS
// --------------------

func (api *RelayAPI) handleBuilderGetValidators(w http.ResponseWriter, req *http.Request) {
	api.proposerDutiesLock.RLock()
	defer api.proposerDutiesLock.RUnlock()
	api.RespondOK(w, api.proposerDutiesResponse)
}

func (api *RelayAPI) handleSubmitNewBlock(w http.ResponseWriter, req *http.Request) {
	log := api.log.WithField("method", "submitNewBlock")

	// respondOk := func(trace *types.BidTrace) {
	// 	response := &types.BuilderSubmitBlockResponseMessage{
	// 		ReceiveTimestamp: uint64(time.Now().UTC().Unix()),
	// 		BidUnverified:    trace,
	// 	}
	// 	api.RespondOK(w, response)
	// }

	payload := new(types.BuilderSubmitBlockRequest)
	if err := json.NewDecoder(req.Body).Decode(payload); err != nil {
		log.WithError(err).Error("could not decode payload")
		api.RespondError(w, http.StatusBadRequest, err.Error())
		return
	}

	log = log.WithFields(logrus.Fields{
		"slot":      payload.Message.Slot,
		"builder":   payload.Message.BuilderPubkey.String(),
		"blockHash": payload.Message.BlockHash.String(),
	})

	// By default, don't accept blocks with 0 value
	if !api.ffAllowZeroValueBlocks {
		if payload.Message.Value.Cmp(&ZeroU256) == 0 {
			w.WriteHeader(http.StatusOK)
			return
		}
	}

	// Sanity check the submission
	err := VerifyBuilderBlockSubmission(payload)
	if err != nil {
		log.WithError(err).Warn("block submission sanity checks failed")
		api.RespondError(w, http.StatusBadRequest, err.Error())
		return
	}

	// Verify the signature
	ok, err := types.VerifySignature(payload.Message, api.opts.EthNetDetails.DomainBuilder, payload.Message.BuilderPubkey[:], payload.Signature[:])
	if !ok || err != nil {
		log.WithError(err).Warnf("could not verify builder signature")
		api.RespondError(w, http.StatusBadRequest, "invalid signature")
		return
	}

	// Prepare entry for saving to database
	dbEntry, err := database.NewBuilderBlockEntry(payload)
	if err != nil {
		log.WithError(err).Error("failed creating BuilderBlockEntry")
		api.RespondError(w, http.StatusInternalServerError, err.Error())
		return
	}

	// Simulate the block submission and save to db
	simErr := api.blockSimRateLimiter.send(req.Context(), payload)
	if simErr != nil {
		log.WithError(simErr).Error("failed block simulation for block")
		dbEntry.SimError = simErr.Error()
	} else {
		dbEntry.SimSuccess = true
	}

	// Save builder submission to database (in the background)
	go func() {
		err = api.db.SaveBuilderBlockSubmission(dbEntry)
		if err != nil {
			log.WithError(err).Error("saving builder block submission to database failed")
		}
	}()

	// Return error if block verification failed
	if simErr != nil && !api.ffAllowBlockVerificationFail {
		api.RespondError(w, http.StatusBadRequest, simErr.Error())
		return
	}

	// Check if there's already a bid
	prevBid, err := api.datastore.GetBid(payload.Message.Slot, payload.Message.ParentHash.String(), payload.Message.ProposerPubkey.String())
	if err != nil {
		log.WithError(err).Error("could not get best bid")
		api.RespondError(w, http.StatusBadRequest, err.Error())
		return
	}

	// If existing bid has same or higher value, do nothing
	if prevBid != nil && payload.Message.Value.Cmp(&prevBid.Data.Message.Value) < 1 {
		w.WriteHeader(http.StatusOK)
		return
	}

	// Prepare the response data
	signedBuilderBid, err := BuilderSubmitBlockRequestToSignedBuilderBid(payload, api.blsSk, api.publicKey, api.opts.EthNetDetails.DomainBuilder)
	if err != nil {
		log.WithError(err).Error("could not sign builder bid")
		api.RespondError(w, http.StatusBadRequest, err.Error())
		return
	}

	getHeaderResponse := types.GetHeaderResponse{
		Version: VersionBellatrix,
		Data:    signedBuilderBid,
	}

	getPayloadResponse := types.GetPayloadResponse{
		Version: VersionBellatrix,
		Data:    payload.ExecutionPayload,
	}

	signedBidTrace := types.SignedBidTrace{
		Message:   payload.Message,
		Signature: payload.Signature,
	}

	err = api.datastore.SaveBidAndBlock(payload.Message.Slot, payload.Message.ProposerPubkey.String(), &signedBidTrace, &getHeaderResponse, &getPayloadResponse)
	if err != nil {
		log.WithError(err).Error("could not save bid and block")
		api.RespondError(w, http.StatusBadRequest, err.Error())
		return
	}

	log.WithFields(logrus.Fields{
		"slot":           payload.Message.Slot,
		"blockHash":      payload.Message.BlockHash.String(),
		"parentHash":     payload.Message.ParentHash.String(),
		"builderPubkey":  payload.Message.BuilderPubkey.String(),
		"proposerPubkey": payload.Message.ProposerPubkey.String(),
		"value":          payload.Message.Value.String(),
		"tx":             len(payload.ExecutionPayload.Transactions),
	}).Info("received block from builder")

	// Respond with OK (TODO: proper response format)
	w.WriteHeader(http.StatusOK)
}

// -----------
//  DATA APIS
// -----------

func (api *RelayAPI) handleDataProposerPayloadDelivered(w http.ResponseWriter, req *http.Request) {
	var err error
	args := req.URL.Query()

	filters := database.GetPayloadsFilters{
		IncludeBidTrace: true,
		Limit:           100,
		BlockHash:       args.Get("block_hash"),
	}

	if args.Get("slot") != "" {
		filters.Slot, err = strconv.ParseUint(args.Get("slot"), 10, 64)
		if err != nil {
			api.RespondError(w, http.StatusBadRequest, "invalid slot argument")
			return
		}
	} else if args.Get("cursor") != "" {
		filters.Cursor, err = strconv.ParseUint(args.Get("cursor"), 10, 64)
		if err != nil {
			api.RespondError(w, http.StatusBadRequest, "invalid cursor argument")
			return
		}
	}

	if args.Get("block_number") != "" {
		filters.BlockNumber, err = strconv.ParseUint(args.Get("block_number"), 10, 64)
		if err != nil {
			api.RespondError(w, http.StatusBadRequest, "invalid block_number argument")
			return
		}
	}

	if args.Get("limit") != "" {
		_limit, err := strconv.ParseUint(args.Get("limit"), 10, 64)
		if err != nil {
			api.RespondError(w, http.StatusBadRequest, "invalid limit argument")
			return
		}
		if _limit > filters.Limit {
			api.RespondError(w, http.StatusBadRequest, fmt.Sprintf("maximum limit is %d", filters.Limit))
			return
		}
		filters.Limit = _limit
	}

	payloads, err := api.db.GetRecentDeliveredPayloads(filters)
	if err != nil {
		api.log.WithError(err).Error("error getting recent payloads")
		api.RespondError(w, http.StatusInternalServerError, err.Error())
		return
	}

	response := []types.BidTrace{}
	for _, payload := range payloads {
		trace := types.BidTrace{}
		err = json.Unmarshal([]byte(payload.BidTrace), &trace)
		if err != nil {
			api.log.WithError(err).Error("failed to unmarshal bidtrace")
		} else {
			response = append(response, trace)
		}
	}

	api.RespondOK(w, response)
}<|MERGE_RESOLUTION|>--- conflicted
+++ resolved
@@ -448,26 +448,11 @@
 			return
 		}
 
-<<<<<<< HEAD
-		if len(registration.Message.Pubkey) != 48 {
-			respondError(http.StatusBadRequest, "invalid pubkey length")
-			return
-		}
-
-		if len(registration.Signature) != 96 {
-			respondError(http.StatusBadRequest, "invalid signature length")
-			return
-		}
-
 		registrationTime := time.Unix(int64(registration.Message.Timestamp), 0)
 		if registrationTime.Before(registrationTimeLowerBound) {
 			respondError(http.StatusBadRequest, "timestamp too far in the past")
 			return
 		} else if registrationTime.After(registrationTimeUpperBound) {
-=======
-		td := int64(registration.Message.Timestamp) - startTimestamp
-		if td > 10 {
->>>>>>> 7428e4ce
 			respondError(http.StatusBadRequest, "timestamp too far in the future")
 			return
 		}
