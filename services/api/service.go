// Package api contains the API webserver for the proposer and block-builder APIs
package api

import (
	"bytes"
	"compress/gzip"
	"context"
	"database/sql"
	"encoding/json"
	"fmt"
	"io"
	"math/big"
	"net/http"
	_ "net/http/pprof"
	"os"
	"slices"
	"sort"
	"strconv"
	"strings"
	"sync"
	"time"

	"github.com/NYTimes/gziphandler"
	"github.com/aohorodnyk/mimeheader"
	builderApi "github.com/attestantio/go-builder-client/api"
	builderApiV1 "github.com/attestantio/go-builder-client/api/v1"
	"github.com/attestantio/go-eth2-client/spec"
	"github.com/attestantio/go-eth2-client/spec/phase0"
	"github.com/flashbots/go-boost-utils/bls"
	"github.com/flashbots/go-boost-utils/ssz"
	"github.com/flashbots/go-boost-utils/utils"
	"github.com/flashbots/go-utils/cli"
	"github.com/flashbots/go-utils/httplogger"
	"github.com/flashbots/mev-boost-relay/beaconclient"
	"github.com/flashbots/mev-boost-relay/common"
	"github.com/flashbots/mev-boost-relay/database"
	"github.com/flashbots/mev-boost-relay/datastore"
	"github.com/flashbots/mev-boost-relay/metrics"
	"github.com/gorilla/mux"
	"github.com/holiman/uint256"
	"github.com/pkg/errors"
	"github.com/prometheus/client_golang/prometheus/promhttp"
	"github.com/redis/go-redis/v9"
	"github.com/sirupsen/logrus"
	"go.opentelemetry.io/otel/attribute"
	otelapi "go.opentelemetry.io/otel/metric"
	uberatomic "go.uber.org/atomic"
)

const (
	ErrBlockAlreadyKnown  = "simulation failed: block already known"
	ErrBlockRequiresReorg = "simulation failed: block requires a reorg"
	ErrMissingTrieNode    = "missing trie node"
)

var (
	ErrMissingLogOpt              = errors.New("log parameter is nil")
	ErrMissingBeaconClientOpt     = errors.New("beacon-client is nil")
	ErrMissingDatastoreOpt        = errors.New("proposer datastore is nil")
	ErrRelayPubkeyMismatch        = errors.New("relay pubkey does not match existing one")
	ErrServerAlreadyStarted       = errors.New("server was already started")
	ErrBuilderAPIWithoutSecretKey = errors.New("cannot start builder API without secret key")
)

var (
	// Proposer API (builder-specs)
	pathStatus            = "/eth/v1/builder/status"
	pathRegisterValidator = "/eth/v1/builder/validators"
	pathGetHeader         = "/eth/v1/builder/header/{slot:[0-9]+}/{parent_hash:0x[a-fA-F0-9]+}/{pubkey:0x[a-fA-F0-9]+}"
	pathGetPayload        = "/eth/v1/builder/blinded_blocks"

	// Block builder API
	pathBuilderGetValidators = "/relay/v1/builder/validators"
	pathSubmitNewBlock       = "/relay/v1/builder/blocks"

	// Data API
	pathDataProposerPayloadDelivered = "/relay/v1/data/bidtraces/proposer_payload_delivered"
	pathDataBuilderBidsReceived      = "/relay/v1/data/bidtraces/builder_blocks_received"
	pathDataValidatorRegistration    = "/relay/v1/data/validator_registration"

	// Internal API
	pathInternalBuilderStatus     = "/internal/v1/builder/{pubkey:0x[a-fA-F0-9]+}"
	pathInternalBuilderCollateral = "/internal/v1/builder/collateral/{pubkey:0x[a-fA-F0-9]+}"

	// number of goroutines to save active validator
	numValidatorRegProcessors = cli.GetEnvInt("NUM_VALIDATOR_REG_PROCESSORS", 10)

	// various timings
	timeoutGetPayloadRetryMs  = cli.GetEnvInt("GETPAYLOAD_RETRY_TIMEOUT_MS", 100)
	getHeaderRequestCutoffMs  = cli.GetEnvInt("GETHEADER_REQUEST_CUTOFF_MS", 3000)
	getPayloadRequestCutoffMs = cli.GetEnvInt("GETPAYLOAD_REQUEST_CUTOFF_MS", 4000)
	getPayloadResponseDelayMs = cli.GetEnvInt("GETPAYLOAD_RESPONSE_DELAY_MS", 1000)

	// api settings
	apiReadTimeoutMs       = cli.GetEnvInt("API_TIMEOUT_READ_MS", 1500)
	apiReadHeaderTimeoutMs = cli.GetEnvInt("API_TIMEOUT_READHEADER_MS", 600)
	apiIdleTimeoutMs       = cli.GetEnvInt("API_TIMEOUT_IDLE_MS", 3_000)
	apiWriteTimeoutMs      = cli.GetEnvInt("API_TIMEOUT_WRITE_MS", 10_000)
	apiMaxHeaderBytes      = cli.GetEnvInt("API_MAX_HEADER_BYTES", 60_000)
	apiMaxPayloadBytes     = cli.GetEnvInt("API_MAX_PAYLOAD_BYTES", 15*1024*1024) // 15 MiB

	// api shutdown: wait time (to allow removal from load balancer before stopping http server)
	apiShutdownWaitDuration = common.GetEnvDurationSec("API_SHUTDOWN_WAIT_SEC", 30)

	// api shutdown: whether to stop sending bids during shutdown phase (only useful if running a single-instance testnet setup)
	apiShutdownStopSendingBids = os.Getenv("API_SHUTDOWN_STOP_SENDING_BIDS") == "1"

	// maximum payload bytes for a block submission to be fast-tracked (large payloads slow down other fast-tracked requests!)
	fastTrackPayloadSizeLimit = cli.GetEnvInt("FAST_TRACK_PAYLOAD_SIZE_LIMIT", 230_000)

	// user-agents which shouldn't receive bids
	apiNoHeaderUserAgents = common.GetEnvStrSlice("NO_HEADER_USERAGENTS", []string{
		"mev-boost/v1.5.0 Go-http-client/1.1", // Prysm v4.0.1 (Shapella signing issue)
	})
)

// RelayAPIOpts contains the options for a relay
type RelayAPIOpts struct {
	Log *logrus.Entry

	ListenAddr  string
	BlockSimURL string

	BeaconClient beaconclient.IMultiBeaconClient
	Datastore    *datastore.Datastore
	Redis        *datastore.RedisCache
	Memcached    *datastore.Memcached
	DB           database.IDatabaseService

	SecretKey *bls.SecretKey // used to sign bids (getHeader responses)

	// Network specific variables
	EthNetDetails common.EthNetworkDetails

	// APIs to enable
	ProposerAPI     bool
	BlockBuilderAPI bool
	DataAPI         bool
	PprofAPI        bool
	InternalAPI     bool
}

type payloadAttributesHelper struct {
	slot              uint64
	parentHash        string
	withdrawalsRoot   phase0.Root
	parentBeaconRoot  *phase0.Root
	payloadAttributes beaconclient.PayloadAttributes
}

// Data needed to issue a block validation request.
type blockSimOptions struct {
	isHighPrio bool
	fastTrack  bool
	log        *logrus.Entry
	builder    *blockBuilderCacheEntry
	req        *common.BuilderBlockValidationRequest
}

type blockBuilderCacheEntry struct {
	status     common.BuilderStatus
	collateral *big.Int
}

type blockSimResult struct {
	wasSimulated         bool
	blockValue           *uint256.Int
	optimisticSubmission bool
	requestErr           error
	validationErr        error
}

// RelayAPI represents a single Relay instance
type RelayAPI struct {
	opts RelayAPIOpts
	log  *logrus.Entry

	blsSk     *bls.SecretKey
	publicKey *phase0.BLSPubKey

	srv         *http.Server
	srvStarted  uberatomic.Bool
	srvShutdown uberatomic.Bool

	beaconClient beaconclient.IMultiBeaconClient
	datastore    *datastore.Datastore
	redis        *datastore.RedisCache
	memcached    *datastore.Memcached
	db           database.IDatabaseService

	headSlot     uberatomic.Uint64
	genesisInfo  *beaconclient.GetGenesisResponse
	capellaEpoch int64
	denebEpoch   int64
	electraEpoch int64

	proposerDutiesLock       sync.RWMutex
	proposerDutiesResponse   *[]byte // raw http response
	proposerDutiesMap        map[uint64]*common.BuilderGetValidatorsResponseEntry
	proposerDutiesSlot       uint64
	isUpdatingProposerDuties uberatomic.Bool

	blockSimRateLimiter IBlockSimRateLimiter

	validatorRegC chan builderApiV1.SignedValidatorRegistration

	// used to notify when a new validator has been registered
	validatorUpdateCh chan struct{}

	// used to wait on any active getPayload calls on shutdown
	getPayloadCallsInFlight sync.WaitGroup

	// Feature flags
	ffForceGetHeader204          bool
	ffDisableLowPrioBuilders     bool
	ffDisablePayloadDBStorage    bool // disable storing the execution payloads in the database
	ffLogInvalidSignaturePayload bool // log payload if getPayload signature validation fails
	ffEnableCancellations        bool // whether to enable block builder cancellations
	ffRegValContinueOnInvalidSig bool // whether to continue processing further validators if one fails
	ffIgnorableValidationErrors  bool // whether to enable ignorable validation errors

	payloadAttributes     map[string]payloadAttributesHelper // key:parentBlockHash
	payloadAttributesLock sync.RWMutex

	// The slot we are currently optimistically simulating.
	optimisticSlot uberatomic.Uint64
	// The number of optimistic blocks being processed (only used for logging).
	optimisticBlocksInFlight uberatomic.Uint64
	// Wait group used to monitor status of per-slot optimistic processing.
	optimisticBlocksWG sync.WaitGroup
	// Cache for builder statuses and collaterals.
	blockBuildersCache map[string]*blockBuilderCacheEntry
}

// NewRelayAPI creates a new service. if builders is nil, allow any builder
func NewRelayAPI(opts RelayAPIOpts) (api *RelayAPI, err error) {
	if err := metrics.Setup(context.Background()); err != nil {
		return nil, err
	}

	if opts.Log == nil {
		return nil, ErrMissingLogOpt
	}

	if opts.BeaconClient == nil {
		return nil, ErrMissingBeaconClientOpt
	}

	if opts.Datastore == nil {
		return nil, ErrMissingDatastoreOpt
	}

	// If block-builder API is enabled, then ensure secret key is all set
	var publicKey phase0.BLSPubKey
	if opts.BlockBuilderAPI {
		if opts.SecretKey == nil {
			return nil, ErrBuilderAPIWithoutSecretKey
		}

		// If using a secret key, ensure it's the correct one
		blsPubkey, err := bls.PublicKeyFromSecretKey(opts.SecretKey)
		if err != nil {
			return nil, err
		}
		publicKey, err = utils.BlsPublicKeyToPublicKey(blsPubkey)
		if err != nil {
			return nil, err
		}
		opts.Log.Infof("Using BLS key: %s", publicKey.String())

		// ensure pubkey is same across all relay instances
		_pubkey, err := opts.Redis.GetRelayConfig(datastore.RedisConfigFieldPubkey)
		if err != nil {
			return nil, err
		} else if _pubkey == "" {
			err := opts.Redis.SetRelayConfig(datastore.RedisConfigFieldPubkey, publicKey.String())
			if err != nil {
				return nil, err
			}
		} else if _pubkey != publicKey.String() {
			return nil, fmt.Errorf("%w: new=%s old=%s", ErrRelayPubkeyMismatch, publicKey.String(), _pubkey)
		}
	}

	api = &RelayAPI{
		opts:         opts,
		log:          opts.Log,
		blsSk:        opts.SecretKey,
		publicKey:    &publicKey,
		datastore:    opts.Datastore,
		beaconClient: opts.BeaconClient,
		redis:        opts.Redis,
		memcached:    opts.Memcached,
		db:           opts.DB,

		payloadAttributes: make(map[string]payloadAttributesHelper),

		proposerDutiesResponse: &[]byte{},
		blockSimRateLimiter:    NewBlockSimulationRateLimiter(opts.BlockSimURL),

		validatorRegC:     make(chan builderApiV1.SignedValidatorRegistration, 450_000),
		validatorUpdateCh: make(chan struct{}),
	}

	if os.Getenv("FORCE_GET_HEADER_204") == "1" {
		api.log.Warn("env: FORCE_GET_HEADER_204 - forcing getHeader to always return 204")
		api.ffForceGetHeader204 = true
	}

	if os.Getenv("DISABLE_LOWPRIO_BUILDERS") == "1" {
		api.log.Warn("env: DISABLE_LOWPRIO_BUILDERS - allowing only high-level builders")
		api.ffDisableLowPrioBuilders = true
	}

	if os.Getenv("DISABLE_PAYLOAD_DATABASE_STORAGE") == "1" {
		api.log.Warn("env: DISABLE_PAYLOAD_DATABASE_STORAGE - disabling storing payloads in the database")
		api.ffDisablePayloadDBStorage = true
	}

	if os.Getenv("LOG_INVALID_GETPAYLOAD_SIGNATURE") == "1" {
		api.log.Warn("env: LOG_INVALID_GETPAYLOAD_SIGNATURE - getPayload payloads with invalid proposer signature will be logged")
		api.ffLogInvalidSignaturePayload = true
	}

	if os.Getenv("ENABLE_BUILDER_CANCELLATIONS") == "1" {
		api.log.Warn("env: ENABLE_BUILDER_CANCELLATIONS - builders are allowed to cancel submissions when using ?cancellation=1")
		api.ffEnableCancellations = true
	}

	if os.Getenv("REGISTER_VALIDATOR_CONTINUE_ON_INVALID_SIG") == "1" {
		api.log.Warn("env: REGISTER_VALIDATOR_CONTINUE_ON_INVALID_SIG - validator registration will continue processing even if one validator has an invalid signature")
		api.ffRegValContinueOnInvalidSig = true
	}

	if os.Getenv("ENABLE_IGNORABLE_VALIDATION_ERRORS") == "1" {
		api.log.Warn("env: ENABLE_IGNORABLE_VALIDATION_ERRORS - some validation errors will be ignored")
		api.ffIgnorableValidationErrors = true
	}

	return api, nil
}

func (api *RelayAPI) getRouter() http.Handler {
	r := mux.NewRouter()

	r.HandleFunc("/", api.handleRoot).Methods(http.MethodGet)
	r.HandleFunc("/livez", api.handleLivez).Methods(http.MethodGet)
	r.HandleFunc("/readyz", api.handleReadyz).Methods(http.MethodGet)
	r.Handle("/metrics", promhttp.Handler()).Methods(http.MethodGet)

	// Proposer API
	if api.opts.ProposerAPI {
		api.log.Info("proposer API enabled")
		r.HandleFunc(pathStatus, api.handleStatus).Methods(http.MethodGet)
		r.HandleFunc(pathRegisterValidator, api.handleRegisterValidator).Methods(http.MethodPost)
		r.HandleFunc(pathGetHeader, api.handleGetHeader).Methods(http.MethodGet)
		r.HandleFunc(pathGetPayload, api.handleGetPayload).Methods(http.MethodPost)
	}

	// Builder API
	if api.opts.BlockBuilderAPI {
		api.log.Info("block builder API enabled")
		r.HandleFunc(pathBuilderGetValidators, api.handleBuilderGetValidators).Methods(http.MethodGet)
		r.HandleFunc(pathSubmitNewBlock, api.handleSubmitNewBlock).Methods(http.MethodPost)
	}

	// Data API
	if api.opts.DataAPI {
		api.log.Info("data API enabled")
		r.HandleFunc(pathDataProposerPayloadDelivered, api.handleDataProposerPayloadDelivered).Methods(http.MethodGet)
		r.HandleFunc(pathDataBuilderBidsReceived, api.handleDataBuilderBidsReceived).Methods(http.MethodGet)
		r.HandleFunc(pathDataValidatorRegistration, api.handleDataValidatorRegistration).Methods(http.MethodGet)
	}

	// Pprof
	if api.opts.PprofAPI {
		api.log.Info("pprof API enabled")
		r.PathPrefix("/debug/pprof/").Handler(http.DefaultServeMux)
	}

	// /internal/...
	if api.opts.InternalAPI {
		api.log.Info("internal API enabled")
		r.HandleFunc(pathInternalBuilderStatus, api.handleInternalBuilderStatus).Methods(http.MethodGet, http.MethodPost, http.MethodPut)
		r.HandleFunc(pathInternalBuilderCollateral, api.handleInternalBuilderCollateral).Methods(http.MethodPost, http.MethodPut)
	}

	mresp := common.MustB64Gunzip("H4sICAtOkWQAA2EudHh0AKWVPW+DMBCGd36Fe9fIi5Mt8uqqs4dIlZiCEqosKKhVO2Txj699GBtDcEl4JwTnh/t4dS7YWom2FcVaiETSDEmIC+pWLGRVgKrD3UY0iwnSj6THofQJDomiR13BnPgjvJDqNWX+OtzH7inWEGvr76GOCGtg3Kp7Ak+lus3zxLNtmXaMUncjcj1cwbOH3xBZtJCYG6/w+hdpB6ErpnqzFPZxO4FdXB3SAEgpscoDqWeULKmJA4qyfYFg0QV+p7hD8GGDd6C8+mElGDKab1CWeUQMVVvVDTJVj6nngHmNOmSoe6yH1BM3KZIKpuRaHKrOFd/3ksQwzdK+ejdM4VTzSDfjJsY1STeVTWb0T9JWZbJs8DvsNvwaddKdUy4gzVIzWWaWk3IF8D35kyUDf3FfKipwk/DYUee2nYyWQD0xEKDHeprzeXYwVmZD/lXt1OOg8EYhFfitsmQVcwmbUutpdt3PoqWdMyd2DYHKbgcmPlEYMxPjR6HhxOfuNG52xZr7TtzpygJJKNtWS14Uf0T6XSmzBwAA")
	r.HandleFunc("/miladyz", func(w http.ResponseWriter, r *http.Request) { w.WriteHeader(http.StatusOK); w.Write(mresp) }).Methods(http.MethodGet) //nolint:errcheck

	// r.Use(mux.CORSMethodMiddleware(r))
	loggedRouter := httplogger.LoggingMiddlewareLogrus(api.log, r)
	withGz := gziphandler.GzipHandler(loggedRouter)
	return withGz
}

// StartServer starts up this API instance and HTTP server
// - First it initializes the cache and updates local information
// - Once that is done, the HTTP server is started
func (api *RelayAPI) StartServer() (err error) {
	if api.srvStarted.Swap(true) {
		return ErrServerAlreadyStarted
	}

	log := api.log.WithField("method", "StartServer")

	// Get best beacon-node status by head slot, process current slot and start slot updates
	syncStatus, err := api.beaconClient.BestSyncStatus()
	if err != nil {
		return err
	}
	currentSlot := syncStatus.HeadSlot

	// Initialize block builder cache.
	api.blockBuildersCache = make(map[string]*blockBuilderCacheEntry)

	// Get genesis info
	api.genesisInfo, err = api.beaconClient.GetGenesis()
	if err != nil {
		return err
	}
	log.Infof("genesis info: %d", api.genesisInfo.Data.GenesisTime)

	// Get and prepare fork schedule
	forkSchedule, err := api.beaconClient.GetForkSchedule()
	if err != nil {
		return err
	}

	api.capellaEpoch = -1
	api.denebEpoch = -1
	api.electraEpoch = -1
	for _, fork := range forkSchedule.Data {
		log.Infof("forkSchedule: version=%s / epoch=%d", fork.CurrentVersion, fork.Epoch)
		switch fork.CurrentVersion {
		case api.opts.EthNetDetails.CapellaForkVersionHex:
			api.capellaEpoch = int64(fork.Epoch) //nolint:gosec
		case api.opts.EthNetDetails.DenebForkVersionHex:
			api.denebEpoch = int64(fork.Epoch) //nolint:gosec
		case api.opts.EthNetDetails.ElectraForkVersionHex:
			api.electraEpoch = int64(fork.Epoch) //nolint:gosec
		}
	}

	if api.denebEpoch == -1 {
		// log warning that deneb epoch was not found in CL fork schedule, suggest CL upgrade
		log.Info("Deneb epoch not found in fork schedule")
	}
	if api.electraEpoch == -1 {
		// log warning that electra epoch was not found in CL fork schedule, suggest CL upgrade
		log.Info("Electra epoch not found in fork schedule")
	}

	// Print fork version information
	if hasReachedFork(currentSlot, api.electraEpoch) {
		log.Infof("electra fork detected (currentEpoch: %d / electraEpoch: %d)", common.SlotToEpoch(currentSlot), api.electraEpoch)
	} else if hasReachedFork(currentSlot, api.denebEpoch) {
		log.Infof("deneb fork detected (currentEpoch: %d / denebEpoch: %d)", common.SlotToEpoch(currentSlot), api.denebEpoch)
	} else if hasReachedFork(currentSlot, api.capellaEpoch) {
		log.Infof("capella fork detected (currentEpoch: %d / capellaEpoch: %d)", common.SlotToEpoch(currentSlot), api.capellaEpoch)
	}

	// start proposer API specific things
	if api.opts.ProposerAPI {
		// Update known validators (which can take 10-30 sec). This is a requirement for service readiness, because without them,
		// getPayload() doesn't have the information it needs (known validators), which could lead to missed slots.
		go api.datastore.RefreshKnownValidators(api.log, api.beaconClient, currentSlot)

		// Start the validator registration db-save processor
		api.log.Infof("starting %d validator registration processors", numValidatorRegProcessors)
		for range numValidatorRegProcessors {
			go api.startValidatorRegistrationDBProcessor()
		}
	}

	// start block-builder API specific things
	if api.opts.BlockBuilderAPI {
		// Initialize metrics
		metrics.BuilderDemotionCount.Add(context.Background(), 0)

		// Get current proposer duties blocking before starting, to have them ready
		api.updateProposerDuties(syncStatus.HeadSlot)

		// Subscribe to payload attributes events (only for builder-api)
		go func() {
			c := make(chan beaconclient.PayloadAttributesEvent)
			api.beaconClient.SubscribeToPayloadAttributesEvents(c)
			for {
				payloadAttributes := <-c
				api.processPayloadAttributes(payloadAttributes)
			}
		}()
	}

	// Process current slot
	api.processNewSlot(currentSlot)

	// Start regular slot updates
	go func() {
		c := make(chan beaconclient.HeadEventData)
		api.beaconClient.SubscribeToHeadEvents(c)
		for {
			headEvent := <-c
			api.processNewSlot(headEvent.Slot)
		}
	}()

	// create and start HTTP server
	api.srv = &http.Server{
		Addr:    api.opts.ListenAddr,
		Handler: api.getRouter(),

		ReadTimeout:       time.Duration(apiReadTimeoutMs) * time.Millisecond,
		ReadHeaderTimeout: time.Duration(apiReadHeaderTimeoutMs) * time.Millisecond,
		WriteTimeout:      time.Duration(apiWriteTimeoutMs) * time.Millisecond,
		IdleTimeout:       time.Duration(apiIdleTimeoutMs) * time.Millisecond,
		MaxHeaderBytes:    apiMaxHeaderBytes,
	}
	err = api.srv.ListenAndServe()
	if errors.Is(err, http.ErrServerClosed) {
		return nil
	}
	return err
}

func (api *RelayAPI) IsReady() bool {
	// If server is shutting down, return false
	if api.srvShutdown.Load() {
		return false
	}

	// Proposer API readiness checks
	if api.opts.ProposerAPI {
		knownValidatorsUpdated := api.datastore.KnownValidatorsWasUpdated.Load()
		return knownValidatorsUpdated
	}

	// Block-builder API readiness checks
	return true
}

// StopServer gracefully shuts down the HTTP server:
// - Stop returning bids
// - Set ready /readyz to negative status
// - Wait a bit to allow removal of service from load balancer and draining of requests
func (api *RelayAPI) StopServer() (err error) {
	// avoid running this twice. setting srvShutdown to true makes /readyz switch to negative status
	if wasStopping := api.srvShutdown.Swap(true); wasStopping {
		return nil
	}

	// start server shutdown
	api.log.Info("Stopping server...")

	// stop returning bids on getHeader calls (should only be used when running a single instance)
	if api.opts.ProposerAPI && apiShutdownStopSendingBids {
		api.ffForceGetHeader204 = true
		api.log.Info("Disabled returning bids on getHeader")
	}

	// wait some time to get service removed from load balancer
	api.log.Infof("Waiting %.2f seconds before shutdown...", apiShutdownWaitDuration.Seconds())
	time.Sleep(apiShutdownWaitDuration)

	// wait for any active getPayload call to finish
	api.getPayloadCallsInFlight.Wait()

	// shutdown
	return api.srv.Shutdown(context.Background())
}

func (api *RelayAPI) ValidatorUpdateCh() chan struct{} {
	return api.validatorUpdateCh
}

func (api *RelayAPI) isCapella(slot uint64) bool {
	return hasReachedFork(slot, api.capellaEpoch) && !hasReachedFork(slot, api.denebEpoch)
}

func (api *RelayAPI) isDeneb(slot uint64) bool {
	return hasReachedFork(slot, api.denebEpoch) && !hasReachedFork(slot, api.electraEpoch)
}

func (api *RelayAPI) isElectra(slot uint64) bool {
	return hasReachedFork(slot, api.electraEpoch)
}

func (api *RelayAPI) startValidatorRegistrationDBProcessor() {
	for valReg := range api.validatorRegC {
		err := api.datastore.SaveValidatorRegistration(valReg)
		if err != nil {
			api.log.WithError(err).WithFields(logrus.Fields{
				"reg_pubkey":       valReg.Message.Pubkey,
				"reg_feeRecipient": valReg.Message.FeeRecipient,
				"reg_gasLimit":     valReg.Message.GasLimit,
				"reg_timestamp":    valReg.Message.Timestamp,
			}).Error("error saving validator registration")
		}
	}
}

// simulateBlock sends a request for a block simulation to blockSimRateLimiter.
func (api *RelayAPI) simulateBlock(ctx context.Context, opts blockSimOptions) (blockValue *uint256.Int, requestErr, validationErr error) {
	t := time.Now()
	response, requestErr, validationErr := api.blockSimRateLimiter.Send(ctx, opts.req, opts.isHighPrio, opts.fastTrack)
	log := opts.log.WithFields(logrus.Fields{
		"durationMs": time.Since(t).Milliseconds(),
		"numWaiting": api.blockSimRateLimiter.CurrentCounter(),
	})
	if validationErr != nil {
		if api.ffIgnorableValidationErrors {
			// Operators chooses to ignore certain validation errors
			ignoreError := validationErr.Error() == ErrBlockAlreadyKnown || validationErr.Error() == ErrBlockRequiresReorg || strings.Contains(validationErr.Error(), ErrMissingTrieNode)
			if ignoreError {
				log.WithError(validationErr).Warn("block validation failed with ignorable error")
				return nil, nil, nil
			}
		}
		log.WithError(validationErr).Warn("block validation failed")
		return nil, nil, validationErr
	}
	if requestErr != nil {
		log.WithError(requestErr).Warn("block validation failed: request error")
		return nil, requestErr, nil
	}

	log.Info("block validation successful")
	if response == nil {
		log.Warn("block validation response is nil")
		return nil, nil, nil
	}
	return response.BlockValue, nil, nil
}

func (api *RelayAPI) demoteBuilder(pubkey string, req *common.VersionedSubmitBlockRequest, simError error) {
	metrics.BuilderDemotionCount.Add(
		context.Background(),
		1,
	)

	builderEntry, ok := api.blockBuildersCache[pubkey]
	if !ok {
		api.log.Warnf("builder %v not in the builder cache", pubkey)
		builderEntry = &blockBuilderCacheEntry{} //nolint:exhaustruct
	}
	newStatus := common.BuilderStatus{
		IsHighPrio:    builderEntry.status.IsHighPrio,
		IsBlacklisted: builderEntry.status.IsBlacklisted,
		IsOptimistic:  false,
	}
	api.log.Infof("demoted builder, new status: %v", newStatus)
	if err := api.db.SetBlockBuilderIDStatusIsOptimistic(pubkey, false); err != nil {
		api.log.Error(fmt.Errorf("error setting builder: %v status: %w", pubkey, err))
	}
	// Write to demotions table.
	api.log.WithFields(logrus.Fields{
		"builderPubkey": pubkey,
		"slot":          req.Slot,
		"blockHash":     req.BlockHash,
		"demotionErr":   simError.Error(),
	}).Info("demoting builder")
	bidTrace, err := req.BidTrace()
	if err != nil {
		api.log.WithError(err).Warn("failed to get bid trace from submit block request")
	}
	if err := api.db.InsertBuilderDemotion(req, simError); err != nil {
		api.log.WithError(err).WithFields(logrus.Fields{
			"errorWritingDemotionToDB": true,
			"bidTrace":                 bidTrace,
			"simError":                 simError,
		}).Error("failed to save demotion to database")
	}
}

// processOptimisticBlock is called on a new goroutine when a optimistic block
// needs to be simulated.
func (api *RelayAPI) processOptimisticBlock(opts blockSimOptions, simResultC chan *blockSimResult) {
	api.optimisticBlocksInFlight.Add(1)
	defer func() { api.optimisticBlocksInFlight.Sub(1) }()
	api.optimisticBlocksWG.Add(1)
	defer api.optimisticBlocksWG.Done()

	ctx := context.Background()
	submission, err := common.GetBlockSubmissionInfo(opts.req.VersionedSubmitBlockRequest)
	if err != nil {
		opts.log.WithError(err).Error("error getting block submission info")
		return
	}
	builderPubkey := submission.BidTrace.BuilderPubkey.String()
	opts.log.WithFields(logrus.Fields{
		"builderPubkey": builderPubkey,
		// NOTE: this value is just an estimate because many goroutines could be
		// updating api.optimisticBlocksInFlight concurrently. Since we just use
		// it for logging, it is not atomic to avoid the performance impact.
		"optBlocksInFlight": api.optimisticBlocksInFlight,
	}).Infof("simulating optimistic block with hash: %v", submission.BidTrace.BlockHash.String())
	blockValue, reqErr, simErr := api.simulateBlock(ctx, opts)
	simResultC <- &blockSimResult{reqErr == nil, blockValue, true, reqErr, simErr}
	if reqErr != nil || simErr != nil {
		// Mark builder as non-optimistic.
		opts.builder.status.IsOptimistic = false
		api.log.WithError(simErr).Warn("block simulation failed in processOptimisticBlock, demoting builder")

		var demotionErr error
		if reqErr != nil {
			demotionErr = reqErr
		} else {
			demotionErr = simErr
		}

		// Demote the builder.
		api.demoteBuilder(builderPubkey, opts.req.VersionedSubmitBlockRequest, demotionErr)
	}
}

func (api *RelayAPI) processPayloadAttributes(payloadAttributes beaconclient.PayloadAttributesEvent) {
	apiHeadSlot := api.headSlot.Load()
	payloadAttrSlot := payloadAttributes.Data.ProposalSlot

	// require proposal slot in the future
	if payloadAttrSlot <= apiHeadSlot {
		return
	}
	log := api.log.WithFields(logrus.Fields{
		"headSlot":          apiHeadSlot,
		"payloadAttrSlot":   payloadAttrSlot,
		"payloadAttrParent": payloadAttributes.Data.ParentBlockHash,
	})

	// discard payload attributes if already known
	api.payloadAttributesLock.RLock()
	_, ok := api.payloadAttributes[getPayloadAttributesKey(payloadAttributes.Data.ParentBlockHash, payloadAttrSlot)]
	api.payloadAttributesLock.RUnlock()

	if ok {
		return
	}

	var withdrawalsRoot phase0.Root
	var err error
	if hasReachedFork(payloadAttrSlot, api.capellaEpoch) {
		withdrawalsRoot, err = ComputeWithdrawalsRoot(payloadAttributes.Data.PayloadAttributes.Withdrawals)
		log = log.WithField("withdrawalsRoot", withdrawalsRoot.String())
		if err != nil {
			log.WithError(err).Error("error computing withdrawals root")
			return
		}
	}

	var parentBeaconRoot *phase0.Root
	if hasReachedFork(payloadAttrSlot, api.denebEpoch) {
		if payloadAttributes.Data.PayloadAttributes.ParentBeaconBlockRoot == "" {
			log.Error("parent beacon block root in payload attributes is empty")
			return
		}
		// TODO: (deneb) HexToRoot util function
		hash, err := utils.HexToHash(payloadAttributes.Data.PayloadAttributes.ParentBeaconBlockRoot)
		if err != nil {
			log.WithError(err).Error("error parsing parent beacon block root from payload attributes")
			return
		}
		root := phase0.Root(hash)
		parentBeaconRoot = &root
	}

	api.payloadAttributesLock.Lock()
	defer api.payloadAttributesLock.Unlock()

	// Step 1: clean up old ones
	for parentBlockHash, attr := range api.payloadAttributes {
		if attr.slot < apiHeadSlot {
			delete(api.payloadAttributes, getPayloadAttributesKey(parentBlockHash, attr.slot))
		}
	}

	// Step 2: save new one
	api.payloadAttributes[getPayloadAttributesKey(payloadAttributes.Data.ParentBlockHash, payloadAttrSlot)] = payloadAttributesHelper{
		slot:              payloadAttrSlot,
		parentHash:        payloadAttributes.Data.ParentBlockHash,
		withdrawalsRoot:   withdrawalsRoot,
		parentBeaconRoot:  parentBeaconRoot,
		payloadAttributes: payloadAttributes.Data.PayloadAttributes,
	}

	log.WithFields(logrus.Fields{
		"randao":    payloadAttributes.Data.PayloadAttributes.PrevRandao,
		"timestamp": payloadAttributes.Data.PayloadAttributes.Timestamp,
	}).Info("updated payload attributes")
}

func (api *RelayAPI) processNewSlot(headSlot uint64) {
	prevHeadSlot := api.headSlot.Load()
	if headSlot <= prevHeadSlot {
		return
	}

	// If there's gaps between previous and new headslot, print the missed slots
	if prevHeadSlot > 0 {
		for s := prevHeadSlot + 1; s < headSlot; s++ {
			api.log.WithField("missedSlot", s).Warnf("missed slot: %d", s)
		}
	}

	// store the head slot
	api.headSlot.Store(headSlot)

	// only for builder-api
	if api.opts.BlockBuilderAPI || api.opts.ProposerAPI {
		// update proposer duties in the background
		go api.updateProposerDuties(headSlot)

		// update the optimistic slot
		go api.prepareBuildersForSlot(headSlot)
	}

	if api.opts.ProposerAPI {
		go api.datastore.RefreshKnownValidators(api.log, api.beaconClient, headSlot)
	}

	// log
	epoch := headSlot / common.SlotsPerEpoch
	api.log.WithFields(logrus.Fields{
		"epoch":              epoch,
		"slotHead":           headSlot,
		"slotStartNextEpoch": (epoch + 1) * common.SlotsPerEpoch,
	}).Infof("updated headSlot to %d", headSlot)
}

func (api *RelayAPI) updateProposerDuties(headSlot uint64) {
	// Ensure only one updating is running at a time
	if api.isUpdatingProposerDuties.Swap(true) {
		return
	}
	defer api.isUpdatingProposerDuties.Store(false)

	// Update once every 8 slots (or more, if a slot was missed)
	if headSlot%8 != 0 && headSlot-api.proposerDutiesSlot < 8 {
		return
	}

	api.UpdateProposerDutiesWithoutChecks(headSlot)
}

func (api *RelayAPI) UpdateProposerDutiesWithoutChecks(headSlot uint64) {
	// Load upcoming proposer duties from Redis
	duties, err := api.redis.GetProposerDuties()
	if err != nil {
		api.log.WithError(err).Error("failed getting proposer duties from redis")
		return
	}

	// Prepare raw bytes for HTTP response
	respBytes, err := json.Marshal(duties)
	if err != nil {
		api.log.WithError(err).Error("error marshalling duties")
	}

	// Prepare the map for lookup by slot
	dutiesMap := make(map[uint64]*common.BuilderGetValidatorsResponseEntry)
	for index, duty := range duties {
		dutiesMap[duty.Slot] = &duties[index]
	}

	// Update
	api.proposerDutiesLock.Lock()
	if len(respBytes) > 0 {
		api.proposerDutiesResponse = &respBytes
	}
	api.proposerDutiesMap = dutiesMap
	api.proposerDutiesSlot = headSlot
	api.proposerDutiesLock.Unlock()

	// pretty-print
	_duties := make([]string, len(duties))
	for i, duty := range duties {
		_duties[i] = strconv.FormatUint(duty.Slot, 10)
	}
	sort.Strings(_duties)
	api.log.Infof("proposer duties updated: %s", strings.Join(_duties, ", "))
}

func (api *RelayAPI) prepareBuildersForSlot(headSlot uint64) {
	// Wait until there are no optimistic blocks being processed. Then we can
	// safely update the slot.
	api.optimisticBlocksWG.Wait()
	api.optimisticSlot.Store(headSlot + 1)

	builders, err := api.db.GetBlockBuilders()
	if err != nil {
		api.log.WithError(err).Error("unable to read block builders from db, not updating builder cache")
		return
	}
	api.log.Debugf("Updating builder cache with %d builders from database", len(builders))

	newCache := make(map[string]*blockBuilderCacheEntry)
	for _, v := range builders {
		entry := &blockBuilderCacheEntry{ //nolint:exhaustruct
			status: common.BuilderStatus{
				IsHighPrio:    v.IsHighPrio,
				IsBlacklisted: v.IsBlacklisted,
				IsOptimistic:  v.IsOptimistic,
			},
		}
		// Try to parse builder collateral string to big int.
		builderCollateral, ok := big.NewInt(0).SetString(v.Collateral, 10)
		if !ok {
			api.log.WithError(err).Errorf("could not parse builder collateral string %s", v.Collateral)
			entry.collateral = big.NewInt(0)
		} else {
			entry.collateral = builderCollateral
		}
		newCache[v.BuilderPubkey] = entry
	}
	api.blockBuildersCache = newCache
}

func (api *RelayAPI) RespondError(w http.ResponseWriter, code int, message string) {
	api.Respond(w, code, HTTPErrorResp{code, message})
}

func (api *RelayAPI) RespondOK(w http.ResponseWriter, response any) {
	api.Respond(w, http.StatusOK, response)
}

func (api *RelayAPI) RespondMsg(w http.ResponseWriter, code int, msg string) {
	api.Respond(w, code, HTTPMessageResp{msg})
}

func (api *RelayAPI) Respond(w http.ResponseWriter, code int, response any) {
	w.Header().Set("Content-Type", "application/json")
	w.WriteHeader(code)
	if response == nil {
		return
	}

	// write the json response
	if err := json.NewEncoder(w).Encode(response); err != nil {
		api.log.WithField("response", response).WithError(err).Error("Couldn't write response")
		http.Error(w, "", http.StatusInternalServerError)
	}
}

func (api *RelayAPI) handleStatus(w http.ResponseWriter, req *http.Request) {
	w.WriteHeader(http.StatusOK)
}

const (
	ApplicationJSON        = "application/json"
	ApplicationOctetStream = "application/octet-stream"
)

// RequestAcceptsJSON returns true if the Accept header is empty (defaults to JSON)
// or application/json can be negotiated.
func RequestAcceptsJSON(req *http.Request) bool {
	ah := req.Header.Get("Accept")
	if ah == "" {
		return true
	}
	mh := mimeheader.ParseAcceptHeader(ah)
	_, _, matched := mh.Negotiate(
		[]string{ApplicationJSON},
		ApplicationJSON,
	)
	return matched
}

// NegotiateRequestResponseType returns whether the request accepts
// JSON (application/json) or SSZ (application/octet-stream) responses.
// If accepted is false, no mime type could be negotiated and the server
// should respond with http.StatusNotAcceptable.
func NegotiateRequestResponseType(req *http.Request) (mimeType string, err error) {
	ah := req.Header.Get("Accept")
	if ah == "" {
		return ApplicationJSON, nil
	}
	mh := mimeheader.ParseAcceptHeader(ah)
	_, mimeType, matched := mh.Negotiate(
		[]string{ApplicationJSON, ApplicationOctetStream},
		ApplicationJSON,
	)
	if !matched {
		return "", ErrNotAcceptable
	}
	return mimeType, nil
}

// ---------------
//  PROPOSER APIS
// ---------------

func (api *RelayAPI) handleRoot(w http.ResponseWriter, req *http.Request) {
	w.WriteHeader(http.StatusOK)
	fmt.Fprintf(w, "MEV-Boost Relay API")
}

func (api *RelayAPI) handleRegisterValidator(w http.ResponseWriter, req *http.Request) {
	ua := req.UserAgent()
	log := api.log.WithFields(logrus.Fields{
		"method":        "registerValidator",
		"ua":            ua,
		"mevBoostV":     common.GetMevBoostVersionFromUserAgent(ua),
		"headSlot":      api.headSlot.Load(),
		"contentLength": req.ContentLength,
	})

	start := time.Now().UTC()
	registrationTimestampUpperBound := start.Unix() + 10 // 10 seconds from now

	numRegTotal := 0
	numRegProcessed := 0
	numRegActive := 0
	numRegNew := 0
	processingStoppedByError := false

	// Setup error handling
	handleError := func(_log *logrus.Entry, code int, msg string) {
		processingStoppedByError = true
		_log.Warnf("error: %s", msg)
		api.RespondError(w, code, msg)
	}

	// Start processing
	if req.ContentLength == 0 {
		log.Info("empty request")
		api.RespondError(w, http.StatusBadRequest, "empty request")
		return
	}

<<<<<<< HEAD
	// Get the request content type
	proposerContentType := req.Header.Get("Content-Type")
	log = log.WithField("proposerContentType", proposerContentType)

	// Read the encoded validator registrations
	body, err := io.ReadAll(req.Body)
=======
	limitReader := io.LimitReader(req.Body, int64(apiMaxPayloadBytes))
	body, err := io.ReadAll(limitReader)
>>>>>>> 83c2d749
	if err != nil {
		log.WithError(err).Warn("failed to read request body")
		api.RespondError(w, http.StatusBadRequest, "failed to read request body")
		return
	}
	req.Body.Close()

	// Parse the registrations
	signedValidatorRegistrations := new(builderApiV1.SignedValidatorRegistrations)
	switch proposerContentType {
	case ApplicationOctetStream:
		log.Debug("Parsing registrations as SSZ")
		err = signedValidatorRegistrations.UnmarshalSSZ(body)
	default:
		log.Debug("Parsing registrations as JSON")
		err = json.Unmarshal(body, signedValidatorRegistrations)
	}
	if err != nil {
		handleError(log, http.StatusBadRequest, err.Error())
		return
	}

	// Iterate over the registrations
	for regIndex, signedValidatorRegistration := range signedValidatorRegistrations.Registrations {
		numRegTotal += 1
		if processingStoppedByError {
			return
		}
		numRegProcessed += 1
		regLog := log.WithFields(logrus.Fields{
			"regIndex":                  regIndex,
			"numRegistrationsSoFar":     numRegTotal,
			"numRegistrationsProcessed": numRegProcessed,
		})

		// Add validator pubkey to logs
		pkHex := common.PubkeyHex(signedValidatorRegistration.Message.Pubkey.String())
		regLog = regLog.WithFields(logrus.Fields{
			"pubkey":       pkHex,
			"signature":    signedValidatorRegistration.Signature.String(),
			"feeRecipient": signedValidatorRegistration.Message.FeeRecipient.String(),
			"gasLimit":     signedValidatorRegistration.Message.GasLimit,
			"timestamp":    signedValidatorRegistration.Message.Timestamp,
		})

		// Ensure a valid timestamp (not too early, and not too far in the future)
		registrationTimestamp := signedValidatorRegistration.Message.Timestamp.Unix()
		if registrationTimestamp < int64(api.genesisInfo.Data.GenesisTime) { //nolint:gosec
			handleError(regLog, http.StatusBadRequest, "timestamp too early")
			return
		} else if registrationTimestamp > registrationTimestampUpperBound {
			handleError(regLog, http.StatusBadRequest, "timestamp too far in the future")
			return
		}

		// Check if a real validator
		isKnownValidator := api.datastore.IsKnownValidator(pkHex)
		if !isKnownValidator {
			handleError(regLog, http.StatusBadRequest, fmt.Sprintf("not a known validator: %s", pkHex))
			return
		}

		// Check for a previous registration timestamp
		prevTimestamp, err := api.redis.GetValidatorRegistrationTimestamp(pkHex)
		if err != nil {
			regLog.WithError(err).Error("error getting last registration timestamp")
		} else if prevTimestamp >= uint64(signedValidatorRegistration.Message.Timestamp.Unix()) { //nolint:gosec
			// abort if the current registration timestamp is older or equal to the last known one
			return
		}

		// Verify the signature
		ok, err := ssz.VerifySignature(signedValidatorRegistration.Message, api.opts.EthNetDetails.DomainBuilder, signedValidatorRegistration.Message.Pubkey[:], signedValidatorRegistration.Signature[:])
		if err != nil {
			regLog.WithError(err).Error("error verifying registerValidator signature")
			return
		} else if !ok {
			regLog.Info("invalid validator signature")
			if api.ffRegValContinueOnInvalidSig {
				return
			} else {
				handleError(regLog, http.StatusBadRequest, "failed to verify validator signature for "+signedValidatorRegistration.Message.Pubkey.String())
				return
			}
		}

		// Now we have a new registration to process
		numRegNew += 1

		// Save to database
		select {
		case api.validatorRegC <- *signedValidatorRegistration:
		default:
			regLog.Error("validator registration channel full")
		}
	}

	log = log.WithFields(logrus.Fields{
		"timeNeededSec":             time.Since(start).Seconds(),
		"timeNeededMs":              time.Since(start).Milliseconds(),
		"numRegistrations":          numRegTotal,
		"numRegistrationsActive":    numRegActive,
		"numRegistrationsProcessed": numRegProcessed,
		"numRegistrationsNew":       numRegNew,
		"processingStoppedByError":  processingStoppedByError,
	})

	if err != nil {
		handleError(log, http.StatusBadRequest, "error in traversing json")
		return
	}

	// notify that new registrations are available
	select {
	case api.validatorUpdateCh <- struct{}{}:
	default:
	}

	log.Info("validator registrations call processed")
	w.WriteHeader(http.StatusOK)
}

func (api *RelayAPI) handleGetHeader(w http.ResponseWriter, req *http.Request) {
	vars := mux.Vars(req)
	slotStr := vars["slot"]
	parentHashHex := vars["parent_hash"]
	proposerPubkeyHex := vars["pubkey"]
	ua := req.UserAgent()
	headSlot := api.headSlot.Load()

	slot, err := strconv.ParseUint(slotStr, 10, 64)
	if err != nil {
		api.RespondError(w, http.StatusBadRequest, common.ErrInvalidSlot.Error())
		return
	}

	requestTime := time.Now().UTC()
	slotStartTimestamp := api.genesisInfo.Data.GenesisTime + (slot * common.SecondsPerSlot)
	msIntoSlot := requestTime.UnixMilli() - int64(slotStartTimestamp*1000) //nolint:gosec

	log := api.log.WithFields(logrus.Fields{
		"method":           "getHeader",
		"headSlot":         headSlot,
		"slot":             slotStr,
		"parentHash":       parentHashHex,
		"pubkey":           proposerPubkeyHex,
		"ua":               ua,
		"mevBoostV":        common.GetMevBoostVersionFromUserAgent(ua),
		"requestTimestamp": requestTime.Unix(),
		"slotStartSec":     slotStartTimestamp,
		"msIntoSlot":       msIntoSlot,
	})

	if len(proposerPubkeyHex) != 98 {
		api.RespondError(w, http.StatusBadRequest, common.ErrInvalidPubkey.Error())
		return
	}

	if len(parentHashHex) != 66 {
		api.RespondError(w, http.StatusBadRequest, common.ErrInvalidHash.Error())
		return
	}

	if slot < headSlot {
		api.RespondError(w, http.StatusBadRequest, "slot is too old")
		return
	}

	// TODO: Use NegotiateRequestResponseType, for now we only accept JSON
	if !RequestAcceptsJSON(req) {
		api.RespondError(w, http.StatusNotAcceptable, "only Accept: application/json is currently supported")
		return
	}

	log.Debug("getHeader request received")
	defer func() {
		metrics.GetHeaderLatencyHistogram.Record(
			req.Context(),
			float64(time.Since(requestTime).Milliseconds()),
		)
	}()

	if slices.Contains(apiNoHeaderUserAgents, ua) {
		log.Info("rejecting getHeader by user agent")
		w.WriteHeader(http.StatusNoContent)
		return
	}

	if api.ffForceGetHeader204 {
		log.Info("forced getHeader 204 response")
		w.WriteHeader(http.StatusNoContent)
		return
	}

	// Only allow requests for the current slot until a certain cutoff time
	if getHeaderRequestCutoffMs > 0 && msIntoSlot > 0 && msIntoSlot > int64(getHeaderRequestCutoffMs) {
		log.Info("getHeader sent too late")
		w.WriteHeader(http.StatusNoContent)
		return
	}

	bid, err := api.redis.GetBestBid(slot, parentHashHex, proposerPubkeyHex)
	if err != nil {
		log.WithError(err).Error("could not get bid")
		api.RespondError(w, http.StatusBadRequest, err.Error())
		return
	}

	if bid == nil || bid.IsEmpty() {
		w.WriteHeader(http.StatusNoContent)
		return
	}

	value, err := bid.Value()
	if err != nil {
		log.WithError(err).Info("could not get bid value")
		api.RespondError(w, http.StatusBadRequest, err.Error())
	}
	blockHash, err := bid.BlockHash()
	if err != nil {
		log.WithError(err).Info("could not get bid block hash")
		api.RespondError(w, http.StatusBadRequest, err.Error())
	}

	// Error on bid without value
	if value.Cmp(uint256.NewInt(0)) == 0 {
		w.WriteHeader(http.StatusNoContent)
		return
	}

	log.WithFields(logrus.Fields{
		"value":     value.String(),
		"blockHash": blockHash.String(),
	}).Info("bid delivered")

	api.RespondOK(w, bid)
}

func (api *RelayAPI) checkProposerSignature(block *common.VersionedSignedBlindedBeaconBlock, pubKey []byte) (bool, error) {
	switch block.Version { //nolint:exhaustive
	case spec.DataVersionCapella:
		return verifyBlockSignature(block, api.opts.EthNetDetails.DomainBeaconProposerCapella, pubKey)
	case spec.DataVersionDeneb:
		return verifyBlockSignature(block, api.opts.EthNetDetails.DomainBeaconProposerDeneb, pubKey)
	case spec.DataVersionElectra:
		return verifyBlockSignature(block, api.opts.EthNetDetails.DomainBeaconProposerElectra, pubKey)
	default:
		return false, errors.New("unsupported consensus data version")
	}
}

func (api *RelayAPI) handleGetPayload(w http.ResponseWriter, req *http.Request) {
	api.getPayloadCallsInFlight.Add(1)
	defer api.getPayloadCallsInFlight.Done()

	ua := req.UserAgent()
	headSlot := api.headSlot.Load()
	receivedAt := time.Now().UTC()
	log := api.log.WithFields(logrus.Fields{
		"method":                "getPayload",
		"ua":                    ua,
		"mevBoostV":             common.GetMevBoostVersionFromUserAgent(ua),
		"contentLength":         req.ContentLength,
		"headSlot":              headSlot,
		"headSlotEpochPos":      (headSlot % common.SlotsPerEpoch) + 1,
		"idArg":                 req.URL.Query().Get("id"),
		"timestampRequestStart": receivedAt.UnixMilli(),
	})

	// Log at start and end of request
	log.Info("request initiated")
	defer func() {
		log.WithFields(logrus.Fields{
			"timestampRequestFin": time.Now().UTC().UnixMilli(),
			"requestDurationMs":   time.Since(receivedAt).Milliseconds(),
		}).Info("request finished")

		metrics.GetPayloadLatencyHistogram.Record(
			req.Context(),
			float64(time.Since(receivedAt).Milliseconds()),
		)
	}()

	// TODO: Use NegotiateRequestResponseType, for now we only accept JSON
	if !RequestAcceptsJSON(req) {
		api.RespondError(w, http.StatusNotAcceptable, "only Accept: application/json is currently supported")
		return
	}

	// If the Content-Type header is included, for now only allow JSON.
	// TODO: support Content-Type: application/octet-stream and allow SSZ
	// request bodies.
	if ct := req.Header.Get("Content-Type"); ct != "" {
		switch ct {
		case ApplicationJSON:
			break
		default:
			api.RespondError(w, http.StatusUnsupportedMediaType, "only Content-Type: application/json is currently supported")
			return
		}
	}

	// Read the body first, so we can decode it later
	limitReader := io.LimitReader(req.Body, int64(apiMaxPayloadBytes))
	body, err := io.ReadAll(limitReader)
	if err != nil {
		if strings.Contains(err.Error(), "i/o timeout") {
			log.WithError(err).Error("getPayload request failed to decode (i/o timeout)")
			api.RespondError(w, http.StatusInternalServerError, err.Error())
			return
		}

		log.WithError(err).Error("could not read body of request from the beacon node")
		api.RespondError(w, http.StatusBadRequest, err.Error())
		return
	}

	// Decode payload
	payload := new(common.VersionedSignedBlindedBeaconBlock)
	if err := json.NewDecoder(bytes.NewReader(body)).Decode(payload); err != nil {
		log.WithError(err).Warn("failed to decode getPayload request")
		api.RespondError(w, http.StatusBadRequest, "failed to decode payload")
		return
	}

	// Take time after the decoding, and add to logging
	decodeTime := time.Now().UTC()
	slot, err := payload.Slot()
	if err != nil {
		log.WithError(err).Warn("failed to get payload slot")
		api.RespondError(w, http.StatusBadRequest, "failed to get payload slot")
		return
	}
	blockHash, err := payload.ExecutionBlockHash()
	if err != nil {
		log.WithError(err).Warn("failed to get payload block hash")
		api.RespondError(w, http.StatusBadRequest, "failed to get payload block hash")
		return
	}
	proposerIndex, err := payload.ProposerIndex()
	if err != nil {
		log.WithError(err).Warn("failed to get payload proposer index")
		api.RespondError(w, http.StatusBadRequest, "failed to get payload proposer index")
		return
	}
	slotStartTimestamp := api.genesisInfo.Data.GenesisTime + (uint64(slot) * common.SecondsPerSlot)
	msIntoSlot := decodeTime.UnixMilli() - int64(slotStartTimestamp*1000) //nolint:gosec
	log = log.WithFields(logrus.Fields{
		"slot":                 slot,
		"slotEpochPos":         (uint64(slot) % common.SlotsPerEpoch) + 1,
		"blockHash":            blockHash.String(),
		"slotStartSec":         slotStartTimestamp,
		"msIntoSlot":           msIntoSlot,
		"timestampAfterDecode": decodeTime.UnixMilli(),
		"proposerIndex":        proposerIndex,
	})

	// Ensure the proposer index is expected
	api.proposerDutiesLock.RLock()
	slotDuty := api.proposerDutiesMap[uint64(slot)]
	api.proposerDutiesLock.RUnlock()
	if slotDuty == nil {
		log.Warn("could not find slot duty")
	} else {
		log = log.WithField("feeRecipient", slotDuty.Entry.Message.FeeRecipient.String())
		if slotDuty.ValidatorIndex != uint64(proposerIndex) {
			log.WithField("expectedProposerIndex", slotDuty.ValidatorIndex).Warn("not the expected proposer index")
			api.RespondError(w, http.StatusBadRequest, "not the expected proposer index")
			return
		}
	}

	// Get the proposer pubkey based on the validator index from the payload
	proposerPubkey, found := api.datastore.GetKnownValidatorPubkeyByIndex(uint64(proposerIndex))
	if !found {
		log.Errorf("could not find proposer pubkey for index %d", proposerIndex)
		api.RespondError(w, http.StatusBadRequest, "could not match proposer index to pubkey")
		return
	}

	// Add proposer pubkey to logs
	log = log.WithField("proposerPubkey", proposerPubkey.String())

	// Create a BLS pubkey from the hex pubkey
	pk, err := utils.HexToPubkey(proposerPubkey.String())
	if err != nil {
		log.WithError(err).Warn("could not convert pubkey to phase0.BLSPubKey")
		api.RespondError(w, http.StatusBadRequest, "could not convert pubkey to phase0.BLSPubKey")
		return
	}

	// Validate proposer signature
	ok, err := api.checkProposerSignature(payload, pk[:])
	if !ok || err != nil {
		if api.ffLogInvalidSignaturePayload {
			txt, _ := json.Marshal(payload) //nolint:errchkjson
			log.Info("payload_invalid_sig: ", string(txt), "pubkey:", proposerPubkey.String())
		}
		log.WithError(err).Warn("could not verify payload signature")
		api.RespondError(w, http.StatusBadRequest, "could not verify payload signature")
		return
	}

	// Log about received payload (with a valid proposer signature)
	log = log.WithField("timestampAfterSignatureVerify", time.Now().UTC().UnixMilli())
	log.Info("getPayload request received")

	var getPayloadResp *builderApi.VersionedSubmitBlindedBlockResponse
	var msNeededForPublishing uint64

	// Save information about delivered payload
	defer func() {
		bidTrace, err := api.redis.GetBidTrace(uint64(slot), proposerPubkey.String(), blockHash.String())
		if err != nil {
			log.WithError(err).Info("failed to get bidTrace for delivered payload from redis")
			return
		}

		err = api.db.SaveDeliveredPayload(bidTrace, payload, decodeTime, msNeededForPublishing)
		if err != nil {
			log.WithError(err).WithFields(logrus.Fields{
				"bidTrace": bidTrace,
				"payload":  payload,
			}).Error("failed to save delivered payload")
		}

		// Increment builder stats
		err = api.db.IncBlockBuilderStatsAfterGetPayload(bidTrace.BuilderPubkey.String())
		if err != nil {
			log.WithError(err).Error("failed to increment builder-stats after getPayload")
		}

		// Wait until optimistic blocks are complete.
		api.optimisticBlocksWG.Wait()

		// Check if there is a demotion for the winning block.
		_, err = api.db.GetBuilderDemotion(bidTrace)
		// If demotion not found, we are done!
		if errors.Is(err, sql.ErrNoRows) {
			log.Info("no demotion in getPayload, successful block proposal")
			return
		}
		if err != nil {
			log.WithError(err).Error("failed to read demotion table in getPayload")
			return
		}
		// Demotion found, update the demotion table with refund data.
		builderPubkey := bidTrace.BuilderPubkey.String()
		log = log.WithFields(logrus.Fields{
			"builderPubkey": builderPubkey,
			"slot":          bidTrace.Slot,
			"blockHash":     bidTrace.BlockHash,
		})
		log.Warn("demotion found in getPayload, inserting refund justification")

		// Prepare refund data.
		signedBeaconBlock, err := common.SignedBlindedBeaconBlockToBeaconBlock(payload, getPayloadResp)
		if err != nil {
			log.WithError(err).Error("failed to convert signed blinded beacon block to beacon block")
			api.RespondError(w, http.StatusInternalServerError, "failed to convert signed blinded beacon block to beacon block")
			return
		}

		// Get registration entry from the DB.
		registrationEntry, err := api.db.GetValidatorRegistration(proposerPubkey.String())
		if err != nil {
			if errors.Is(err, sql.ErrNoRows) {
				log.WithError(err).Error("no registration found for validator " + proposerPubkey.String())
			} else {
				log.WithError(err).Error("error reading validator registration")
			}
		}
		var signedRegistration *builderApiV1.SignedValidatorRegistration
		if registrationEntry != nil {
			signedRegistration, err = registrationEntry.ToSignedValidatorRegistration()
			if err != nil {
				log.WithError(err).Error("error converting registration to signed registration")
			}
		}

		err = api.db.UpdateBuilderDemotion(bidTrace, signedBeaconBlock, signedRegistration)
		if err != nil {
			log.WithFields(logrus.Fields{
				"errorWritingRefundToDB": true,
				"bidTrace":               bidTrace,
				"signedBeaconBlock":      signedBeaconBlock,
				"signedRegistration":     signedRegistration,
			}).WithError(err).Error("unable to update builder demotion with refund justification")
		}
	}()

	// Get the response - from Redis, Memcache or DB
	// note that recent mev-boost versions only send getPayload to relays that provided the bid
	getPayloadResp, err = api.datastore.GetGetPayloadResponse(log, uint64(slot), proposerPubkey.String(), blockHash.String())
	if err != nil || getPayloadResp == nil {
		log.WithError(err).Warn("failed getting execution payload (1/2)")
		time.Sleep(time.Duration(timeoutGetPayloadRetryMs) * time.Millisecond)

		// Try again
		getPayloadResp, err = api.datastore.GetGetPayloadResponse(log, uint64(slot), proposerPubkey.String(), blockHash.String())
		if err != nil || getPayloadResp == nil {
			// Still not found! Error out now.
			if errors.Is(err, datastore.ErrExecutionPayloadNotFound) {
				// Couldn't find the execution payload, maybe it never was submitted to our relay! Check that now
				bid, err := api.db.GetBlockSubmissionEntry(uint64(slot), proposerPubkey.String(), blockHash.String())
				if errors.Is(err, sql.ErrNoRows) {
					log.Warn("failed getting execution payload (2/2) - payload not found, block was never submitted to this relay")
					api.RespondError(w, http.StatusBadRequest, "no execution payload for this request - block was never seen by this relay")
				} else if err != nil {
					log.WithError(err).Error("failed getting execution payload (2/2) - payload not found, and error on checking bids")
				} else if bid.EligibleAt.Valid {
					log.Error("failed getting execution payload (2/2) - payload not found, but found bid in database")
				} else {
					log.Info("found bid but payload was never saved as bid was ineligible being below floor value")
				}
			} else { // some other error
				log.WithError(err).Error("failed getting execution payload (2/2) - error")
			}
			api.RespondError(w, http.StatusBadRequest, "no execution payload for this request")
			return
		}
	}

	// Now we know this relay also has the payload
	log = log.WithField("timestampAfterLoadResponse", time.Now().UTC().UnixMilli())

	// Check whether getPayload has already been called -- TODO: do we need to allow multiple submissions of one blinded block?
	err = api.redis.CheckAndSetLastSlotAndHashDelivered(uint64(slot), blockHash.String())
	log = log.WithField("timestampAfterAlreadyDeliveredCheck", time.Now().UTC().UnixMilli())
	if err != nil {
		if errors.Is(err, datastore.ErrAnotherPayloadAlreadyDeliveredForSlot) {
			// BAD VALIDATOR, 2x GETPAYLOAD FOR DIFFERENT PAYLOADS
			log.Warn("validator called getPayload twice for different payload hashes")
			api.RespondError(w, http.StatusBadRequest, "another payload for this slot was already delivered")
			return
		} else if errors.Is(err, datastore.ErrPastSlotAlreadyDelivered) {
			// BAD VALIDATOR, 2x GETPAYLOAD FOR PAST SLOT
			log.Warn("validator called getPayload for past slot")
			api.RespondError(w, http.StatusBadRequest, "payload for this slot was already delivered")
			return
		} else if errors.Is(err, redis.TxFailedErr) {
			// BAD VALIDATOR, 2x GETPAYLOAD + RACE
			log.Warn("validator called getPayload twice (race)")
			api.RespondError(w, http.StatusBadRequest, "payload for this slot was already delivered (race)")
			return
		}
		log.WithError(err).Error("redis.CheckAndSetLastSlotAndHashDelivered failed")
	}

	// Handle early/late requests
	if msIntoSlot < 0 {
		// Wait until slot start (t=0) if still in the future
		_msSinceSlotStart := time.Now().UTC().UnixMilli() - int64(slotStartTimestamp*1000) //nolint:gosec
		if _msSinceSlotStart < 0 {
			delayMillis := _msSinceSlotStart * -1
			log = log.WithField("delayMillis", delayMillis)
			log.Info("waiting until slot start t=0")
			time.Sleep(time.Duration(delayMillis) * time.Millisecond)
		}
	} else if getPayloadRequestCutoffMs > 0 && msIntoSlot > int64(getPayloadRequestCutoffMs) {
		// Reject requests after cutoff time
		log.Warn("getPayload sent too late")
		api.RespondError(w, http.StatusBadRequest, fmt.Sprintf("sent too late - %d ms into slot", msIntoSlot))

		go func() {
			err := api.db.InsertTooLateGetPayload(uint64(slot), proposerPubkey.String(), blockHash.String(), slotStartTimestamp, uint64(receivedAt.UnixMilli()), uint64(decodeTime.UnixMilli()), uint64(msIntoSlot)) //nolint:gosec
			if err != nil {
				log.WithError(err).Error("failed to insert payload too late into db")
			}
		}()
		return
	}

	// Check that BlindedBlockContent fields (sent by the proposer) match our known BlockContents
	err = EqBlindedBlockContentsToBlockContents(payload, getPayloadResp)
	if err != nil {
		log.WithError(err).Warn("ExecutionPayloadHeader not matching known ExecutionPayload")
		api.RespondError(w, http.StatusBadRequest, "invalid execution payload header")
		return
	}

	// Publish the signed beacon block via beacon-node
	timeBeforePublish := time.Now().UTC().UnixMilli()
	log = log.WithField("timestampBeforePublishing", timeBeforePublish)
	signedBeaconBlock, err := common.SignedBlindedBeaconBlockToBeaconBlock(payload, getPayloadResp)
	if err != nil {
		log.WithError(err).Error("failed to convert signed blinded beacon block to beacon block")
		api.RespondError(w, http.StatusInternalServerError, "failed to convert signed blinded beacon block to beacon block")
		return
	}
	code, err := api.beaconClient.PublishBlock(signedBeaconBlock) // errors are logged inside
	if err != nil || (code != http.StatusOK && code != http.StatusAccepted) {
		log.WithError(err).WithField("code", code).Error("failed to publish block")
		api.RespondError(w, http.StatusBadRequest, "failed to publish block")
		return
	}

	timeAfterPublish := time.Now().UTC().UnixMilli()
	msNeededForPublishing = uint64(timeAfterPublish - timeBeforePublish) //nolint:gosec
	log = log.WithField("timestampAfterPublishing", timeAfterPublish)
	log.WithField("msNeededForPublishing", msNeededForPublishing).Info("block published through beacon node")
	metrics.PublishBlockLatencyHistogram.Record(req.Context(), float64(msNeededForPublishing))

	// give the beacon network some time to propagate the block
	time.Sleep(time.Duration(getPayloadResponseDelayMs) * time.Millisecond)

	// respond to the HTTP request
	api.RespondOK(w, getPayloadResp)
	blockNumber, err := payload.ExecutionBlockNumber()
	if err != nil {
		log.WithError(err).Info("failed to get block number")
	}
	txs, err := getPayloadResp.Transactions()
	if err != nil {
		log.WithError(err).Info("failed to get transactions")
	}
	log = log.WithFields(logrus.Fields{
		"numTx":       len(txs),
		"blockNumber": blockNumber,
	})
	if getPayloadResp.Version >= spec.DataVersionDeneb {
		blobs, err := getPayloadResp.Blobs()
		if err != nil {
			log.WithError(err).Info("failed to get blobs")
		}
		blobGasUsed, err := getPayloadResp.BlobGasUsed()
		if err != nil {
			log.WithError(err).Info("failed to get blobGasUsed")
		}
		excessBlobGas, err := getPayloadResp.ExcessBlobGas()
		if err != nil {
			log.WithError(err).Info("failed to get excessBlobGas")
		}
		log = log.WithFields(logrus.Fields{
			"numBlobs":      len(blobs),
			"blobGasUsed":   blobGasUsed,
			"excessBlobGas": excessBlobGas,
		})
	}
	log.Info("execution payload delivered")
}

// --------------------
//
//	BLOCK BUILDER APIS
//
// --------------------
func (api *RelayAPI) handleBuilderGetValidators(w http.ResponseWriter, req *http.Request) {
	api.proposerDutiesLock.RLock()
	resp := api.proposerDutiesResponse
	api.proposerDutiesLock.RUnlock()
	_, err := w.Write(*resp)
	if err != nil {
		api.log.WithError(err).Warn("failed to write response for builderGetValidators")
	}
}

func (api *RelayAPI) checkSubmissionFeeRecipient(w http.ResponseWriter, log *logrus.Entry, bidTrace *builderApiV1.BidTrace) (uint64, bool) {
	api.proposerDutiesLock.RLock()
	slotDuty := api.proposerDutiesMap[bidTrace.Slot]
	api.proposerDutiesLock.RUnlock()
	if slotDuty == nil {
		log.Warn("could not find slot duty")
		api.RespondError(w, http.StatusBadRequest, "could not find slot duty")
		return 0, false
	} else if !strings.EqualFold(slotDuty.Entry.Message.FeeRecipient.String(), bidTrace.ProposerFeeRecipient.String()) {
		log.WithFields(logrus.Fields{
			"expectedFeeRecipient": slotDuty.Entry.Message.FeeRecipient.String(),
			"actualFeeRecipient":   bidTrace.ProposerFeeRecipient.String(),
		}).Info("fee recipient does not match")
		api.RespondError(w, http.StatusBadRequest, "fee recipient does not match")
		return 0, false
	}
	return slotDuty.Entry.Message.GasLimit, true
}

func (api *RelayAPI) checkSubmissionPayloadAttrs(w http.ResponseWriter, log *logrus.Entry, submission *common.BlockSubmissionInfo) (payloadAttributesHelper, bool) {
	api.payloadAttributesLock.RLock()
	attrs, ok := api.payloadAttributes[getPayloadAttributesKey(submission.BidTrace.ParentHash.String(), submission.BidTrace.Slot)]
	api.payloadAttributesLock.RUnlock()
	if !ok || submission.BidTrace.Slot != attrs.slot {
		log.WithFields(logrus.Fields{
			"attributesFound": ok,
			"payloadSlot":     submission.BidTrace.Slot,
			"attrsSlot":       attrs.slot,
		}).Warn("payload attributes not (yet) known")
		api.RespondError(w, http.StatusBadRequest, "payload attributes not (yet) known")
		return attrs, false
	}

	if submission.PrevRandao.String() != attrs.payloadAttributes.PrevRandao {
		msg := fmt.Sprintf("incorrect prev_randao - got: %s, expected: %s", submission.PrevRandao.String(), attrs.payloadAttributes.PrevRandao)
		log.Info(msg)
		api.RespondError(w, http.StatusBadRequest, msg)
		return attrs, false
	}

	if hasReachedFork(submission.BidTrace.Slot, api.capellaEpoch) {
		withdrawalsRoot, err := ComputeWithdrawalsRoot(submission.Withdrawals)
		if err != nil {
			log.WithError(err).Warn("could not compute withdrawals root from payload")
			api.RespondError(w, http.StatusBadRequest, "could not compute withdrawals root")
			return attrs, false
		}
		if withdrawalsRoot != attrs.withdrawalsRoot {
			msg := fmt.Sprintf("incorrect withdrawals root - got: %s, expected: %s", withdrawalsRoot.String(), attrs.withdrawalsRoot.String())
			log.Info(msg)
			api.RespondError(w, http.StatusBadRequest, msg)
			return attrs, false
		}
	}

	return attrs, true
}

func (api *RelayAPI) checkSubmissionSlotDetails(w http.ResponseWriter, log *logrus.Entry, headSlot uint64, payload *common.VersionedSubmitBlockRequest, submission *common.BlockSubmissionInfo) bool {
	if api.isElectra(submission.BidTrace.Slot) && payload.Electra == nil {
		log.Info("rejecting submission - non electra payload for electra fork")
		api.RespondError(w, http.StatusBadRequest, "not electra payload")
		return false
	}
	if api.isDeneb(submission.BidTrace.Slot) && payload.Deneb == nil {
		log.Info("rejecting submission - non deneb payload for deneb fork")
		api.RespondError(w, http.StatusBadRequest, "not deneb payload")
		return false
	}
	if api.isCapella(submission.BidTrace.Slot) && payload.Capella == nil {
		log.Info("rejecting submission - non capella payload for capella fork")
		api.RespondError(w, http.StatusBadRequest, "not capella payload")
		return false
	}

	if submission.BidTrace.Slot <= headSlot {
		log.Info("submitNewBlock failed: submission for past slot")
		api.RespondError(w, http.StatusBadRequest, "submission for past slot")
		return false
	}

	// Timestamp check
	expectedTimestamp := api.genesisInfo.Data.GenesisTime + (submission.BidTrace.Slot * common.SecondsPerSlot)
	if submission.Timestamp != expectedTimestamp {
		log.Warnf("incorrect timestamp. got %d, expected %d", submission.Timestamp, expectedTimestamp)
		api.RespondError(w, http.StatusBadRequest, fmt.Sprintf("incorrect timestamp. got %d, expected %d", submission.Timestamp, expectedTimestamp))
		return false
	}

	return true
}

func (api *RelayAPI) checkBuilderEntry(w http.ResponseWriter, log *logrus.Entry, builderPubkey phase0.BLSPubKey) (*blockBuilderCacheEntry, bool) {
	builderEntry, ok := api.blockBuildersCache[builderPubkey.String()]
	if !ok {
		log.Infof("unable to read builder: %s from the builder cache, using low-prio and no collateral", builderPubkey.String())
		builderEntry = &blockBuilderCacheEntry{
			status: common.BuilderStatus{
				IsHighPrio:    false,
				IsOptimistic:  false,
				IsBlacklisted: false,
			},
			collateral: big.NewInt(0),
		}
	}

	if builderEntry.status.IsBlacklisted {
		log.Info("builder is blacklisted")
		time.Sleep(200 * time.Millisecond)
		w.WriteHeader(http.StatusOK)
		return builderEntry, false
	}

	// In case only high-prio requests are accepted, fail others
	if api.ffDisableLowPrioBuilders && !builderEntry.status.IsHighPrio {
		log.Info("rejecting low-prio builder (ff-disable-low-prio-builders)")
		time.Sleep(200 * time.Millisecond)
		w.WriteHeader(http.StatusOK)
		return builderEntry, false
	}

	return builderEntry, true
}

type bidFloorOpts struct {
	w                    http.ResponseWriter
	tx                   redis.Pipeliner
	log                  *logrus.Entry
	cancellationsEnabled bool
	simResultC           chan *blockSimResult
	submission           *common.BlockSubmissionInfo
}

func (api *RelayAPI) checkFloorBidValue(opts bidFloorOpts) (*big.Int, bool) {
	// Reject new submissions once the payload for this slot was delivered - TODO: store in memory as well
	slotLastPayloadDelivered, err := api.redis.GetLastSlotDelivered(context.Background(), opts.tx)
	if err != nil && !errors.Is(err, redis.Nil) {
		opts.log.WithError(err).Error("failed to get delivered payload slot from redis")
	} else if opts.submission.BidTrace.Slot <= slotLastPayloadDelivered {
		opts.log.Info("rejecting submission because payload for this slot was already delivered")
		api.RespondError(opts.w, http.StatusBadRequest, "payload for this slot was already delivered")
		return nil, false
	}

	// Grab floor bid value
	floorBidValue, err := api.redis.GetFloorBidValue(context.Background(), opts.tx, opts.submission.BidTrace.Slot, opts.submission.BidTrace.ParentHash.String(), opts.submission.BidTrace.ProposerPubkey.String())
	if err != nil {
		opts.log.WithError(err).Error("failed to get floor bid value from redis")
	} else {
		opts.log = opts.log.WithField("floorBidValue", floorBidValue.String())
	}

	// --------------------------------------------
	// Skip submission if below the floor bid value
	// --------------------------------------------
	isBidBelowFloor := floorBidValue != nil && opts.submission.BidTrace.Value.ToBig().Cmp(floorBidValue) == -1
	isBidAtOrBelowFloor := floorBidValue != nil && opts.submission.BidTrace.Value.ToBig().Cmp(floorBidValue) < 1
	if opts.cancellationsEnabled && isBidBelowFloor { // with cancellations: if below floor -> delete previous bid
		opts.simResultC <- &blockSimResult{false, nil, false, nil, nil}
		opts.log.Info("submission below floor bid value, with cancellation")
		err := api.redis.DelBuilderBid(context.Background(), opts.tx, opts.submission.BidTrace.Slot, opts.submission.BidTrace.ParentHash.String(), opts.submission.BidTrace.ProposerPubkey.String(), opts.submission.BidTrace.BuilderPubkey.String())
		if err != nil {
			opts.log.WithError(err).Error("failed processing cancellable bid below floor")
			api.RespondError(opts.w, http.StatusInternalServerError, "failed processing cancellable bid below floor")
			return nil, false
		}
		api.Respond(opts.w, http.StatusAccepted, "accepted bid below floor, skipped validation")
		return nil, false
	} else if !opts.cancellationsEnabled && isBidAtOrBelowFloor { // without cancellations: if at or below floor -> ignore
		opts.simResultC <- &blockSimResult{false, nil, false, nil, nil}
		opts.log.Info("submission at or below floor bid value, without cancellation")
		api.RespondMsg(opts.w, http.StatusAccepted, "accepted bid below floor, skipped validation")
		return nil, false
	}
	return floorBidValue, true
}

type redisUpdateBidOpts struct {
	w                    http.ResponseWriter
	tx                   redis.Pipeliner
	log                  *logrus.Entry
	cancellationsEnabled bool
	receivedAt           time.Time
	floorBidValue        *big.Int
	payload              *common.VersionedSubmitBlockRequest
}

func (api *RelayAPI) updateRedisBid(opts redisUpdateBidOpts) (*datastore.SaveBidAndUpdateTopBidResponse, *builderApi.VersionedSubmitBlindedBlockResponse, bool) {
	// Prepare the response data
	getHeaderResponse, err := common.BuildGetHeaderResponse(opts.payload, api.blsSk, api.publicKey, api.opts.EthNetDetails.DomainBuilder)
	if err != nil {
		opts.log.WithError(err).Error("could not sign builder bid")
		api.RespondError(opts.w, http.StatusBadRequest, err.Error())
		return nil, nil, false
	}

	getPayloadResponse, err := common.BuildGetPayloadResponse(opts.payload)
	if err != nil {
		opts.log.WithError(err).Error("could not build getPayload response")
		api.RespondError(opts.w, http.StatusBadRequest, err.Error())
		return nil, nil, false
	}

	submission, err := common.GetBlockSubmissionInfo(opts.payload)
	if err != nil {
		opts.log.WithError(err).Error("could not get block submission info")
		api.RespondError(opts.w, http.StatusBadRequest, err.Error())
		return nil, nil, false
	}

	bidTrace := common.BidTraceV2WithBlobFields{
		BidTrace:      *submission.BidTrace,
		BlockNumber:   submission.BlockNumber,
		NumTx:         uint64(len(submission.Transactions)),
		NumBlobs:      uint64(len(submission.Blobs)),
		BlobGasUsed:   submission.BlobGasUsed,
		ExcessBlobGas: submission.ExcessBlobGas,
	}

	//
	// Save to Redis
	//
	updateBidResult, err := api.redis.SaveBidAndUpdateTopBid(context.Background(), opts.tx, &bidTrace, opts.payload, getPayloadResponse, getHeaderResponse, opts.receivedAt, opts.cancellationsEnabled, opts.floorBidValue)
	if err != nil {
		opts.log.WithError(err).Error("could not save bid and update top bids")
		api.RespondError(opts.w, http.StatusInternalServerError, "failed saving and updating bid")
		return nil, nil, false
	}
	return &updateBidResult, getPayloadResponse, true
}

func (api *RelayAPI) handleSubmitNewBlock(w http.ResponseWriter, req *http.Request) {
	var pf common.Profile
	var prevTime, nextTime time.Time

	headSlot := api.headSlot.Load()
	receivedAt := time.Now().UTC()
	prevTime = receivedAt

	args := req.URL.Query()
	isCancellationEnabled := args.Get("cancellations") == "1"

	log := api.log.WithFields(logrus.Fields{
		"method":                "submitNewBlock",
		"contentLength":         req.ContentLength,
		"headSlot":              headSlot,
		"cancellationEnabled":   isCancellationEnabled,
		"timestampRequestStart": receivedAt.UnixMilli(),
	})

	// Log at start and end of request
	log.Info("request initiated")
	defer func() {
		log.WithFields(logrus.Fields{
			"timestampRequestFin": time.Now().UTC().UnixMilli(),
			"requestDurationMs":   time.Since(receivedAt).Milliseconds(),
		}).Info("request finished")

		// metrics
		api.saveBlockSubmissionMetrics(pf, receivedAt)
	}()

	// If cancellations are disabled but builder requested it, return error
	if isCancellationEnabled && !api.ffEnableCancellations {
		log.Info("builder submitted with cancellations enabled, but feature flag is disabled")
		api.RespondError(w, http.StatusBadRequest, "cancellations are disabled")
		return
	}

	var err error
	var r io.Reader = req.Body
	isGzip := req.Header.Get("Content-Encoding") == "gzip"
	pf.IsGzip = isGzip
	log = log.WithField("reqIsGzip", isGzip)
	if isGzip {
		r, err = gzip.NewReader(req.Body)
		if err != nil {
			log.WithError(err).Warn("could not create gzip reader")
			api.RespondError(w, http.StatusBadRequest, err.Error())
			return
		}
	}

	limitReader := io.LimitReader(r, int64(apiMaxPayloadBytes))
	requestPayloadBytes, err := io.ReadAll(limitReader)
	if err != nil {
		log.WithError(err).Warn("could not read payload")
		api.RespondError(w, http.StatusBadRequest, err.Error())
		return
	}

	nextTime = time.Now().UTC()
	pf.PayloadLoad = uint64(nextTime.Sub(prevTime).Microseconds()) //nolint:gosec
	prevTime = nextTime

	payload := new(common.VersionedSubmitBlockRequest)

	// Check for SSZ encoding
	contentType := req.Header.Get("Content-Type")
	if contentType == "application/octet-stream" {
		log = log.WithField("reqContentType", "ssz")
		pf.ContentType = "ssz"
		if err = payload.UnmarshalSSZ(requestPayloadBytes); err != nil {
			log.WithError(err).Warn("could not decode payload - SSZ")

			// SSZ decoding failed. try JSON as fallback (some builders used octet-stream for json before)
			if err2 := json.Unmarshal(requestPayloadBytes, payload); err2 != nil {
				log.WithError(fmt.Errorf("%w / %w", err, err2)).Warn("could not decode payload - SSZ or JSON")
				api.RespondError(w, http.StatusBadRequest, err.Error())
				return
			}
			log = log.WithField("reqContentType", "json")
			pf.ContentType = "json"
		} else {
			log.Debug("received ssz-encoded payload")
		}
	} else {
		log = log.WithField("reqContentType", "json")
		pf.ContentType = "json"
		if err := json.Unmarshal(requestPayloadBytes, payload); err != nil {
			log.WithError(err).Warn("could not decode payload - JSON")
			api.RespondError(w, http.StatusBadRequest, err.Error())
			return
		}
	}

	nextTime = time.Now().UTC()
	pf.Decode = uint64(nextTime.Sub(prevTime).Microseconds()) //nolint:gosec
	prevTime = nextTime

	isLargeRequest := len(requestPayloadBytes) > fastTrackPayloadSizeLimit
	// getting block submission info also validates bid trace and execution submission are not empty
	submission, err := common.GetBlockSubmissionInfo(payload)
	if err != nil {
		log.WithError(err).Warn("missing fields in submit block request")
		api.RespondError(w, http.StatusBadRequest, err.Error())
		return
	}
	log = log.WithFields(logrus.Fields{
		"timestampAfterDecoding": time.Now().UTC().UnixMilli(),
		"slot":                   submission.BidTrace.Slot,
		"builderPubkey":          submission.BidTrace.BuilderPubkey.String(),
		"blockHash":              submission.BidTrace.BlockHash.String(),
		"proposerPubkey":         submission.BidTrace.ProposerPubkey.String(),
		"parentHash":             submission.BidTrace.ParentHash.String(),
		"value":                  submission.BidTrace.Value.Dec(),
		"numTx":                  len(submission.Transactions),
		"payloadBytes":           len(requestPayloadBytes),
		"isLargeRequest":         isLargeRequest,
	})
	if payload.Version >= spec.DataVersionDeneb {
		blobs, err := payload.Blobs()
		if err != nil {
			api.RespondError(w, http.StatusBadRequest, err.Error())
			return
		}
		blobGasUsed, err := payload.BlobGasUsed()
		if err != nil {
			api.RespondError(w, http.StatusBadRequest, err.Error())
			return
		}
		excessBlobGas, err := payload.ExcessBlobGas()
		if err != nil {
			api.RespondError(w, http.StatusBadRequest, err.Error())
			return
		}
		log = log.WithFields(logrus.Fields{
			"numBlobs":      len(blobs),
			"blobGasUsed":   blobGasUsed,
			"excessBlobGas": excessBlobGas,
		})
	}

	ok := api.checkSubmissionSlotDetails(w, log, headSlot, payload, submission)
	if !ok {
		return
	}

	builderPubkey := submission.BidTrace.BuilderPubkey
	builderEntry, ok := api.checkBuilderEntry(w, log, builderPubkey)
	if !ok {
		return
	}

	log = log.WithField("builderIsHighPrio", builderEntry.status.IsHighPrio)

	gasLimit, ok := api.checkSubmissionFeeRecipient(w, log, submission.BidTrace)
	if !ok {
		return
	}

	// Don't accept blocks with 0 value
	if submission.BidTrace.Value.ToBig().Cmp(ZeroU256.BigInt()) == 0 || len(submission.Transactions) == 0 {
		log.Info("submitNewBlock failed: block with 0 value or no txs")
		w.WriteHeader(http.StatusOK)
		return
	}

	// Sanity check the submission
	err = SanityCheckBuilderBlockSubmission(payload)
	if err != nil {
		log.WithError(err).Info("block submission sanity checks failed")
		api.RespondError(w, http.StatusBadRequest, err.Error())
		return
	}

	attrs, ok := api.checkSubmissionPayloadAttrs(w, log, submission)
	if !ok {
		return
	}

	// Verify the signature
	log = log.WithField("timestampBeforeSignatureCheck", time.Now().UTC().UnixMilli())
	signature := submission.Signature
	ok, err = ssz.VerifySignature(submission.BidTrace, api.opts.EthNetDetails.DomainBuilder, builderPubkey[:], signature[:])
	log = log.WithField("timestampAfterSignatureCheck", time.Now().UTC().UnixMilli())
	if err != nil {
		log.WithError(err).Warn("failed verifying builder signature")
		api.RespondError(w, http.StatusBadRequest, "failed verifying builder signature")
		return
	} else if !ok {
		log.Warn("invalid builder signature")
		api.RespondError(w, http.StatusBadRequest, "invalid signature")
		return
	}

	log = log.WithField("timestampBeforeCheckingFloorBid", time.Now().UTC().UnixMilli())

	// Create the redis pipeline tx
	tx := api.redis.NewTxPipeline()

	// channel to send simulation result to the deferred function
	simResultC := make(chan *blockSimResult, 1)
	var eligibleAt time.Time // will be set once the bid is ready

	bfOpts := bidFloorOpts{
		w:                    w,
		tx:                   tx,
		log:                  log,
		cancellationsEnabled: isCancellationEnabled,
		simResultC:           simResultC,
		submission:           submission,
	}
	floorBidValue, ok := api.checkFloorBidValue(bfOpts)
	if !ok {
		return
	}

	pf.AboveFloorBid = true
	log = log.WithField("timestampAfterCheckingFloorBid", time.Now().UTC().UnixMilli())

	// Deferred saving of the builder submission to database (whenever this function ends)
	defer func() {
		savePayloadToDatabase := !api.ffDisablePayloadDBStorage
		var simResult *blockSimResult
		select {
		case simResult = <-simResultC:
		case <-time.After(10 * time.Second):
			log.Warn("timed out waiting for simulation result")
			simResult = &blockSimResult{false, nil, false, nil, nil}
		}

		submissionEntry, err := api.db.SaveBuilderBlockSubmission(payload, simResult.requestErr, simResult.validationErr, receivedAt, eligibleAt, simResult.wasSimulated, savePayloadToDatabase, pf, simResult.optimisticSubmission, simResult.blockValue)
		if err != nil {
			log.WithError(err).WithFields(logrus.Fields{
				"payload":   payload,
				"simResult": simResult,
			}).Error("saving builder block submission to database failed")
			return
		}

		err = api.db.UpsertBlockBuilderEntryAfterSubmission(submissionEntry, simResult.validationErr != nil)
		if err != nil {
			log.WithError(err).Error("failed to upsert block-builder-entry")
		}
	}()

	// ---------------------------------
	// THE BID WILL BE SIMULATED SHORTLY
	// ---------------------------------

	log = log.WithField("timestampBeforeCheckingTopBid", time.Now().UTC().UnixMilli())

	// Get the latest top bid value from Redis
	bidIsTopBid := false
	topBidValue, err := api.redis.GetTopBidValue(context.Background(), tx, submission.BidTrace.Slot, submission.BidTrace.ParentHash.String(), submission.BidTrace.ProposerPubkey.String())
	if err != nil {
		log.WithError(err).Error("failed to get top bid value from redis")
	} else {
		bidIsTopBid = submission.BidTrace.Value.ToBig().Cmp(topBidValue) == 1
		log = log.WithFields(logrus.Fields{
			"topBidValue":    topBidValue.String(),
			"newBidIsTopBid": bidIsTopBid,
		})
	}

	log = log.WithField("timestampAfterCheckingTopBid", time.Now().UTC().UnixMilli())

	nextTime = time.Now().UTC()
	pf.Prechecks = uint64(nextTime.Sub(prevTime).Microseconds()) //nolint:gosec
	prevTime = nextTime

	// Simulate the block submission and save to db
	fastTrackValidation := builderEntry.status.IsHighPrio && bidIsTopBid && !isLargeRequest
	timeBeforeValidation := time.Now().UTC()

	log = log.WithFields(logrus.Fields{
		"timestampBeforeValidation": timeBeforeValidation.UTC().UnixMilli(),
		"fastTrackValidation":       fastTrackValidation,
	})

	// Construct simulation request
	opts := blockSimOptions{
		isHighPrio: builderEntry.status.IsHighPrio,
		fastTrack:  fastTrackValidation,
		log:        log,
		builder:    builderEntry,
		req: &common.BuilderBlockValidationRequest{
			VersionedSubmitBlockRequest: payload,
			RegisteredGasLimit:          gasLimit,
			ParentBeaconBlockRoot:       attrs.parentBeaconRoot,
		},
	}
	// With sufficient collateral, process the block optimistically.
	optimistic := builderEntry.status.IsOptimistic &&
		builderEntry.collateral.Cmp(submission.BidTrace.Value.ToBig()) >= 0 &&
		submission.BidTrace.Slot == api.optimisticSlot.Load()
	pf.Optimistic = optimistic
	if optimistic {
		go api.processOptimisticBlock(opts, simResultC)
	} else {
		// Simulate block (synchronously).
		blockValue, requestErr, validationErr := api.simulateBlock(context.Background(), opts) // success/error logging happens inside
		simResultC <- &blockSimResult{requestErr == nil, blockValue, false, requestErr, validationErr}
		validationDurationMs := time.Since(timeBeforeValidation).Milliseconds()
		log = log.WithFields(logrus.Fields{
			"timestampAfterValidation": time.Now().UTC().UnixMilli(),
			"validationDurationMs":     validationDurationMs,
		})
		if requestErr != nil { // Request error
			if os.IsTimeout(requestErr) {
				api.RespondError(w, http.StatusGatewayTimeout, "validation request timeout")
			} else {
				api.RespondError(w, http.StatusBadRequest, requestErr.Error())
			}
			return
		} else {
			if validationErr != nil {
				api.RespondError(w, http.StatusBadRequest, validationErr.Error())
				return
			}
		}
	}

	nextTime = time.Now().UTC()
	pf.Simulation = uint64(nextTime.Sub(prevTime).Microseconds()) //nolint:gosec
	pf.SimulationSuccess = true
	prevTime = nextTime

	// If cancellations are enabled, then abort now if this submission is not the latest one
	if isCancellationEnabled {
		// Ensure this request is still the latest one. This logic intentionally ignores the value of the bids and makes the current active bid the one
		// that arrived at the relay last. This allows for builders to reduce the value of their bid (effectively cancel a high bid) by ensuring a lower
		// bid arrives later. Even if the higher bid takes longer to simulate, by checking the receivedAt timestamp, this logic ensures that the low bid
		// is not overwritten by the high bid.
		//
		// NOTE: this can lead to a rather tricky race condition. If a builder submits two blocks to the relay concurrently, then the randomness of network
		// latency will make it impossible to predict which arrives first. Thus a high bid could unintentionally be overwritten by a low bid that happened
		// to arrive a few microseconds later. If builders are submitting blocks at a frequency where they cannot reliably predict which bid will arrive at
		// the relay first, they should instead use multiple pubkeys to avoid uninitentionally overwriting their own bids.
		latestPayloadReceivedAt, err := api.redis.GetBuilderLatestPayloadReceivedAt(context.Background(), tx, submission.BidTrace.Slot, submission.BidTrace.BuilderPubkey.String(), submission.BidTrace.ParentHash.String(), submission.BidTrace.ProposerPubkey.String())
		if err != nil {
			log.WithError(err).Error("failed getting latest payload receivedAt from redis")
		} else if receivedAt.UnixMilli() < latestPayloadReceivedAt {
			log.Infof("already have a newer payload: now=%d / prev=%d", receivedAt.UnixMilli(), latestPayloadReceivedAt)
			api.RespondError(w, http.StatusBadRequest, "already using a newer payload")
			return
		}
	}

	redisOpts := redisUpdateBidOpts{
		w:                    w,
		tx:                   tx,
		log:                  log,
		cancellationsEnabled: isCancellationEnabled,
		receivedAt:           receivedAt,
		floorBidValue:        floorBidValue,
		payload:              payload,
	}
	updateBidResult, getPayloadResponse, ok := api.updateRedisBid(redisOpts)
	if !ok {
		return
	}

	// Add fields to logs
	log = log.WithFields(logrus.Fields{
		"timestampAfterBidUpdate":    time.Now().UTC().UnixMilli(),
		"wasBidSavedInRedis":         updateBidResult.WasBidSaved,
		"wasTopBidUpdated":           updateBidResult.WasTopBidUpdated,
		"topBidValue":                updateBidResult.TopBidValue,
		"prevTopBidValue":            updateBidResult.PrevTopBidValue,
		"profileRedisSavePayloadUs":  updateBidResult.TimeSavePayload.Microseconds(),
		"profileRedisUpdateTopBidUs": updateBidResult.TimeUpdateTopBid.Microseconds(),
		"profileRedisUpdateFloorUs":  updateBidResult.TimeUpdateFloor.Microseconds(),
	})

	if updateBidResult.WasBidSaved {
		// Bid is eligible to win the auction
		eligibleAt = time.Now().UTC()
		log = log.WithField("timestampEligibleAt", eligibleAt.UnixMilli())

		// Save to memcache in the background
		if api.memcached != nil {
			go func() {
				err = api.memcached.SaveExecutionPayload(submission.BidTrace.Slot, submission.BidTrace.ProposerPubkey.String(), submission.BidTrace.BlockHash.String(), getPayloadResponse)
				if err != nil {
					log.WithError(err).Error("failed saving execution payload in memcached")
				}
			}()
		}
	}

	nextTime = time.Now().UTC()
	pf.WasBidSaved = updateBidResult.WasBidSaved
	pf.RedisUpdate = uint64(nextTime.Sub(prevTime).Microseconds())                 //nolint:gosec
	pf.RedisSavePayload = uint64(updateBidResult.TimeSavePayload.Microseconds())   //nolint:gosec
	pf.RedisUpdateTopBid = uint64(updateBidResult.TimeUpdateTopBid.Microseconds()) //nolint:gosec
	pf.RedisUpdateFloor = uint64(updateBidResult.TimeUpdateFloor.Microseconds())   //nolint:gosec
	pf.Total = uint64(nextTime.Sub(receivedAt).Microseconds())                     //nolint:gosec

	// All done, log with profiling information
	log.WithFields(logrus.Fields{
		"profileDecodeUs":    pf.Decode,
		"profilePrechecksUs": pf.Prechecks,
		"profileSimUs":       pf.Simulation,
		"profileRedisUs":     pf.RedisUpdate,
		"profileTotalUs":     pf.Total,
	}).Info("received block from builder")
	w.WriteHeader(http.StatusOK)
}

func (api *RelayAPI) saveBlockSubmissionMetrics(pf common.Profile, receivedTime time.Time) {
	if pf.PayloadLoad > 0 {
		metrics.SubmitNewBlockReadLatencyHistogram.Record(
			context.Background(),
			float64(pf.PayloadLoad)/1000,
			otelapi.WithAttributes(attribute.Bool("isGzip", pf.IsGzip)),
		)
	}
	if pf.Decode > 0 {
		metrics.SubmitNewBlockDecodeLatencyHistogram.Record(
			context.Background(),
			float64(pf.Decode)/1000,
			otelapi.WithAttributes(attribute.String("contentType", pf.ContentType)),
		)
	}

	if pf.Prechecks > 0 {
		metrics.SubmitNewBlockPrechecksLatencyHistogram.Record(
			context.Background(),
			float64(pf.Prechecks)/1000,
		)
	}

	if pf.Simulation > 0 {
		metrics.SubmitNewBlockSimulationLatencyHistogram.Record(
			context.Background(),
			float64(pf.Simulation)/1000,
			otelapi.WithAttributes(attribute.Bool("simulationSuccess", pf.SimulationSuccess)),
		)
	}

	if pf.RedisUpdate > 0 {
		metrics.SubmitNewBlockRedisLatencyHistogram.Record(
			context.Background(),
			float64(pf.RedisUpdate)/1000,
			otelapi.WithAttributes(attribute.Bool("wasBidSaved", pf.WasBidSaved)),
		)
	}

	if pf.RedisSavePayload > 0 {
		metrics.SubmitNewBlockRedisPayloadLatencyHistogram.Record(
			context.Background(),
			float64(pf.RedisSavePayload)/1000,
		)
	}

	if pf.RedisUpdateTopBid > 0 {
		metrics.SubmitNewBlockRedisTopBidLatencyHistogram.Record(
			context.Background(),
			float64(pf.RedisUpdateTopBid)/1000,
		)
	}

	if pf.RedisUpdateFloor > 0 {
		metrics.SubmitNewBlockRedisFloorLatencyHistogram.Record(
			context.Background(),
			float64(pf.RedisUpdateFloor)/1000,
		)
	}

	metrics.SubmitNewBlockLatencyHistogram.Record(
		context.Background(),
		float64(time.Since(receivedTime).Milliseconds()),
		otelapi.WithAttributes(
			attribute.String("contentType", pf.ContentType),
			attribute.Bool("isGzip", pf.IsGzip),
			attribute.Bool("aboveFloorBid", pf.AboveFloorBid),
			attribute.Bool("simulationSuccess", pf.SimulationSuccess),
			attribute.Bool("wasBidSaved", pf.WasBidSaved),
			attribute.Bool("optimistic", pf.Optimistic),
		),
	)
}

// ---------------
//
//	INTERNAL APIS
//
// ---------------
func (api *RelayAPI) handleInternalBuilderStatus(w http.ResponseWriter, req *http.Request) {
	vars := mux.Vars(req)
	builderPubkey := vars["pubkey"]
	builderEntry, err := api.db.GetBlockBuilderByPubkey(builderPubkey)
	if err != nil {
		if errors.Is(err, sql.ErrNoRows) {
			api.RespondError(w, http.StatusBadRequest, "builder not found")
			return
		}

		api.log.WithError(err).Error("could not get block builder")
		api.RespondError(w, http.StatusInternalServerError, err.Error())
		return
	}
	if req.Method == http.MethodGet {
		api.RespondOK(w, builderEntry)
		return
	} else if req.Method == http.MethodPost || req.Method == http.MethodPut || req.Method == http.MethodPatch {
		st := common.BuilderStatus{
			IsHighPrio:    builderEntry.IsHighPrio,
			IsBlacklisted: builderEntry.IsBlacklisted,
			IsOptimistic:  builderEntry.IsOptimistic,
		}
		trueStr := "true"
		args := req.URL.Query()
		if args.Get("high_prio") != "" {
			st.IsHighPrio = args.Get("high_prio") == trueStr
		}
		if args.Get("blacklisted") != "" {
			st.IsBlacklisted = args.Get("blacklisted") == trueStr
		}
		if args.Get("optimistic") != "" {
			st.IsOptimistic = args.Get("optimistic") == trueStr
		}
		api.log.WithFields(logrus.Fields{
			"builderPubkey": builderPubkey,
			"isHighPrio":    st.IsHighPrio,
			"isBlacklisted": st.IsBlacklisted,
			"isOptimistic":  st.IsOptimistic,
		}).Info("updating builder status")
		err := api.db.SetBlockBuilderStatus(builderPubkey, st)
		if err != nil {
			err := fmt.Errorf("error setting builder: %v status: %w", builderPubkey, err)
			api.log.Error(err)
			api.RespondError(w, http.StatusInternalServerError, err.Error())
			return
		}
		api.RespondOK(w, st)
	}
}

func (api *RelayAPI) handleInternalBuilderCollateral(w http.ResponseWriter, req *http.Request) {
	vars := mux.Vars(req)
	builderPubkey := vars["pubkey"]
	if req.Method == http.MethodPost || req.Method == http.MethodPut {
		args := req.URL.Query()
		collateral := args.Get("collateral")
		value := args.Get("value")
		log := api.log.WithFields(logrus.Fields{
			"pubkey":     builderPubkey,
			"collateral": collateral,
			"value":      value,
		})
		log.Infof("updating builder collateral")
		if err := api.db.SetBlockBuilderCollateral(builderPubkey, collateral, value); err != nil {
			fullErr := fmt.Errorf("unable to set collateral in db for pubkey: %v: %w", builderPubkey, err)
			log.Error(fullErr.Error())
			api.RespondError(w, http.StatusInternalServerError, fullErr.Error())
			return
		}
		api.RespondOK(w, NilResponse)
	}
}

// -----------
//  DATA APIS
// -----------

func (api *RelayAPI) handleDataProposerPayloadDelivered(w http.ResponseWriter, req *http.Request) {
	var err error
	args := req.URL.Query()

	filters := database.GetPayloadsFilters{
		Limit: 200,
	}

	if args.Get("slot") != "" && args.Get("cursor") != "" {
		api.RespondError(w, http.StatusBadRequest, "cannot specify both slot and cursor")
		return
	} else if args.Get("slot") != "" {
		filters.Slot, err = strconv.ParseInt(args.Get("slot"), 10, 64)
		if err != nil {
			api.RespondError(w, http.StatusBadRequest, "invalid slot argument")
			return
		}
	} else if args.Get("cursor") != "" {
		filters.Cursor, err = strconv.ParseInt(args.Get("cursor"), 10, 64)
		if err != nil {
			api.RespondError(w, http.StatusBadRequest, "invalid cursor argument")
			return
		}
	}

	if args.Get("block_hash") != "" {
		_, err := utils.HexToHash(args.Get("block_hash"))
		if err != nil {
			api.RespondError(w, http.StatusBadRequest, "invalid block_hash argument")
			return
		}
		filters.BlockHash = args.Get("block_hash")
	}

	if args.Get("block_number") != "" {
		filters.BlockNumber, err = strconv.ParseInt(args.Get("block_number"), 10, 64)
		if err != nil {
			api.RespondError(w, http.StatusBadRequest, "invalid block_number argument")
			return
		}
	}

	if args.Get("proposer_pubkey") != "" {
		if err = checkBLSPublicKeyHex(args.Get("proposer_pubkey")); err != nil {
			api.RespondError(w, http.StatusBadRequest, "invalid proposer_pubkey argument")
			return
		}
		filters.ProposerPubkey = args.Get("proposer_pubkey")
	}

	if args.Get("builder_pubkey") != "" {
		if err = checkBLSPublicKeyHex(args.Get("builder_pubkey")); err != nil {
			api.RespondError(w, http.StatusBadRequest, "invalid builder_pubkey argument")
			return
		}
		filters.BuilderPubkey = args.Get("builder_pubkey")
	}

	if args.Get("limit") != "" {
		_limit, err := strconv.ParseUint(args.Get("limit"), 10, 64)
		if err != nil {
			api.RespondError(w, http.StatusBadRequest, "invalid limit argument")
			return
		}
		if _limit > filters.Limit {
			api.RespondError(w, http.StatusBadRequest, fmt.Sprintf("maximum limit is %d", filters.Limit))
			return
		}
		filters.Limit = _limit
	}

	if args.Get("order_by") == "value" {
		filters.OrderByValue = 1
	} else if args.Get("order_by") == "-value" {
		filters.OrderByValue = -1
	}

	deliveredPayloads, err := api.db.GetRecentDeliveredPayloads(filters)
	if err != nil {
		api.log.WithError(err).Error("error getting recently delivered payloads")
		api.RespondError(w, http.StatusInternalServerError, err.Error())
		return
	}

	response := make([]common.BidTraceV2JSON, len(deliveredPayloads))
	for i, payload := range deliveredPayloads {
		response[i] = database.DeliveredPayloadEntryToBidTraceV2JSON(payload)
	}

	api.RespondOK(w, response)
}

func (api *RelayAPI) handleDataBuilderBidsReceived(w http.ResponseWriter, req *http.Request) {
	var err error
	args := req.URL.Query()

	filters := database.GetBuilderSubmissionsFilters{
		Limit:         500,
		Slot:          0,
		BlockHash:     "",
		BlockNumber:   0,
		BuilderPubkey: "",
	}

	if args.Get("cursor") != "" {
		api.RespondError(w, http.StatusBadRequest, "cursor argument not supported")
		return
	}

	if args.Get("slot") != "" {
		filters.Slot, err = strconv.ParseInt(args.Get("slot"), 10, 64)
		if err != nil {
			api.RespondError(w, http.StatusBadRequest, "invalid slot argument")
			return
		}
	}

	if args.Get("block_hash") != "" {
		_, err := utils.HexToHash(args.Get("block_hash"))
		if err != nil {
			api.RespondError(w, http.StatusBadRequest, "invalid block_hash argument")
			return
		}
		filters.BlockHash = args.Get("block_hash")
	}

	if args.Get("block_number") != "" {
		filters.BlockNumber, err = strconv.ParseInt(args.Get("block_number"), 10, 64)
		if err != nil {
			api.RespondError(w, http.StatusBadRequest, "invalid block_number argument")
			return
		}
	}

	if args.Get("builder_pubkey") != "" {
		if err = checkBLSPublicKeyHex(args.Get("builder_pubkey")); err != nil {
			api.RespondError(w, http.StatusBadRequest, "invalid builder_pubkey argument")
			return
		}
		filters.BuilderPubkey = args.Get("builder_pubkey")
	}

	// at least one query arguments is required
	if filters.Slot == 0 && filters.BlockHash == "" && filters.BlockNumber == 0 && filters.BuilderPubkey == "" {
		api.RespondError(w, http.StatusBadRequest, "need to query for specific slot or block_hash or block_number or builder_pubkey")
		return
	}

	if args.Get("limit") != "" {
		_limit, err := strconv.ParseInt(args.Get("limit"), 10, 64)
		if err != nil {
			api.RespondError(w, http.StatusBadRequest, "invalid limit argument")
			return
		}
		if _limit > filters.Limit {
			api.RespondError(w, http.StatusBadRequest, fmt.Sprintf("maximum limit is %d", filters.Limit))
			return
		}
		filters.Limit = _limit
	}

	blockSubmissions, err := api.db.GetBuilderSubmissions(filters)
	if err != nil {
		api.log.WithError(err).Error("error getting recent builder submissions")
		api.RespondError(w, http.StatusInternalServerError, err.Error())
		return
	}

	response := make([]common.BidTraceV2WithTimestampJSON, len(blockSubmissions))
	for i, payload := range blockSubmissions {
		response[i] = database.BuilderSubmissionEntryToBidTraceV2WithTimestampJSON(payload)
	}

	api.RespondOK(w, response)
}

func (api *RelayAPI) handleDataValidatorRegistration(w http.ResponseWriter, req *http.Request) {
	pkStr := req.URL.Query().Get("pubkey")
	if pkStr == "" {
		api.RespondError(w, http.StatusBadRequest, "missing pubkey argument")
		return
	}

	_, err := utils.HexToPubkey(pkStr)
	if err != nil {
		api.RespondError(w, http.StatusBadRequest, "invalid pubkey")
		return
	}

	registrationEntry, err := api.db.GetValidatorRegistration(pkStr)
	if err != nil {
		if errors.Is(err, sql.ErrNoRows) {
			api.RespondError(w, http.StatusBadRequest, "no registration found for validator "+pkStr)
			return
		}
		api.log.WithError(err).Error("error getting validator registration")
		api.RespondError(w, http.StatusInternalServerError, err.Error())
		return
	}

	signedRegistration, err := registrationEntry.ToSignedValidatorRegistration()
	if err != nil {
		api.log.WithError(err).Error("error converting registration entry to signed validator registration")
		api.RespondError(w, http.StatusInternalServerError, err.Error())
		return
	}

	api.RespondOK(w, signedRegistration)
}

func (api *RelayAPI) handleLivez(w http.ResponseWriter, req *http.Request) {
	api.RespondMsg(w, http.StatusOK, "live")
}

func (api *RelayAPI) handleReadyz(w http.ResponseWriter, req *http.Request) {
	if api.IsReady() {
		api.RespondMsg(w, http.StatusOK, "ready")
	} else {
		api.RespondMsg(w, http.StatusServiceUnavailable, "not ready")
	}
}<|MERGE_RESOLUTION|>--- conflicted
+++ resolved
@@ -1026,17 +1026,14 @@
 		return
 	}
 
-<<<<<<< HEAD
 	// Get the request content type
 	proposerContentType := req.Header.Get("Content-Type")
 	log = log.WithField("proposerContentType", proposerContentType)
 
 	// Read the encoded validator registrations
 	body, err := io.ReadAll(req.Body)
-=======
 	limitReader := io.LimitReader(req.Body, int64(apiMaxPayloadBytes))
 	body, err := io.ReadAll(limitReader)
->>>>>>> 83c2d749
 	if err != nil {
 		log.WithError(err).Warn("failed to read request body")
 		api.RespondError(w, http.StatusBadRequest, "failed to read request body")
