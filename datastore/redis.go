--- conflicted
+++ resolved
@@ -377,32 +377,6 @@
 	return resp, err
 }
 
-<<<<<<< HEAD
-=======
-func (r *RedisCache) SetMultiBlockBuilderStatus(pkStatusMap map[string]BlockBuilderStatus) (err error) {
-	values := []string{}
-	for publicKey, status := range pkStatusMap {
-		values = append(values, publicKey, string(status))
-	}
-
-	return r.client.HMSet(context.Background(), r.keyBlockBuilderStatus, values).Err()
-}
-
-func (r *RedisCache) SetBlockBuilderStatus(builderPubkey string, status BlockBuilderStatus) (err error) {
-	return r.SetMultiBlockBuilderStatus(map[string]BlockBuilderStatus{builderPubkey: status})
-}
-
-func (r *RedisCache) GetBlockBuilderStatus(builderPubkey string) (isHighPrio, isBlacklisted bool, err error) {
-	res, err := r.client.HGet(context.Background(), r.keyBlockBuilderStatus, builderPubkey).Result()
-	if errors.Is(err, redis.Nil) {
-		return false, false, nil
-	}
-	isHighPrio = BlockBuilderStatus(res) == RedisBlockBuilderStatusHighPrio
-	isBlacklisted = BlockBuilderStatus(res) == RedisBlockBuilderStatusBlacklisted
-	return isHighPrio, isBlacklisted, err
-}
-
->>>>>>> 75f6c16c
 func (r *RedisCache) GetBuilderLatestPayloadReceivedAt(slot uint64, builderPubkey, parentHash, proposerPubkey string) (int64, error) {
 	keyLatestBidsTime := r.keyBlockBuilderLatestBidsTime(slot, parentHash, proposerPubkey)
 	timestamp, err := r.client.HGet(context.Background(), keyLatestBidsTime, builderPubkey).Int64()
